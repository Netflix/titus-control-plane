{
    "compile": {
        "aopalliance:aopalliance": {
            "locked": "1.0",
            "transitive": [
                "com.google.inject:guice"
            ]
        },
        "com.amazonaws:aws-java-sdk-applicationautoscaling": {
<<<<<<< HEAD
            "locked": "1.11.602",
            "requested": "1.11.+"
        },
        "com.amazonaws:aws-java-sdk-autoscaling": {
            "locked": "1.11.602",
            "requested": "1.11.+"
        },
        "com.amazonaws:aws-java-sdk-cloudwatch": {
            "locked": "1.11.602",
            "requested": "1.11.+"
        },
        "com.amazonaws:aws-java-sdk-core": {
            "locked": "1.11.602",
=======
            "locked": "1.11.600",
            "requested": "1.11.+"
        },
        "com.amazonaws:aws-java-sdk-autoscaling": {
            "locked": "1.11.600",
            "requested": "1.11.+"
        },
        "com.amazonaws:aws-java-sdk-cloudwatch": {
            "locked": "1.11.600",
            "requested": "1.11.+"
        },
        "com.amazonaws:aws-java-sdk-core": {
            "locked": "1.11.600",
>>>>>>> e2657a5d
            "transitive": [
                "com.amazonaws:aws-java-sdk-applicationautoscaling",
                "com.amazonaws:aws-java-sdk-autoscaling",
                "com.amazonaws:aws-java-sdk-cloudwatch",
                "com.amazonaws:aws-java-sdk-ec2",
                "com.amazonaws:aws-java-sdk-elasticloadbalancingv2",
                "com.amazonaws:aws-java-sdk-iam"
            ]
        },
        "com.amazonaws:aws-java-sdk-ec2": {
<<<<<<< HEAD
            "locked": "1.11.602",
            "requested": "1.11.+"
        },
        "com.amazonaws:aws-java-sdk-elasticloadbalancingv2": {
            "locked": "1.11.602",
            "requested": "1.11.+"
        },
        "com.amazonaws:aws-java-sdk-iam": {
            "locked": "1.11.602",
            "requested": "1.11.+"
        },
        "com.amazonaws:jmespath-java": {
            "locked": "1.11.602",
=======
            "locked": "1.11.600",
            "requested": "1.11.+"
        },
        "com.amazonaws:aws-java-sdk-elasticloadbalancingv2": {
            "locked": "1.11.600",
            "requested": "1.11.+"
        },
        "com.amazonaws:aws-java-sdk-iam": {
            "locked": "1.11.600",
            "requested": "1.11.+"
        },
        "com.amazonaws:jmespath-java": {
            "locked": "1.11.600",
>>>>>>> e2657a5d
            "transitive": [
                "com.amazonaws:aws-java-sdk-applicationautoscaling",
                "com.amazonaws:aws-java-sdk-autoscaling",
                "com.amazonaws:aws-java-sdk-cloudwatch",
                "com.amazonaws:aws-java-sdk-ec2",
                "com.amazonaws:aws-java-sdk-elasticloadbalancingv2",
                "com.amazonaws:aws-java-sdk-iam"
            ]
        },
        "com.fasterxml.jackson.core:jackson-annotations": {
            "locked": "2.9.0",
            "transitive": [
                "com.fasterxml.jackson.core:jackson-databind"
            ]
        },
        "com.fasterxml.jackson.core:jackson-core": {
            "locked": "2.9.9",
            "transitive": [
                "com.fasterxml.jackson.core:jackson-databind",
                "com.fasterxml.jackson.dataformat:jackson-dataformat-cbor",
                "com.fasterxml.jackson.datatype:jackson-datatype-jdk8"
            ]
        },
        "com.fasterxml.jackson.core:jackson-databind": {
            "locked": "2.9.9.2",
            "transitive": [
                "com.amazonaws:aws-java-sdk-core",
                "com.amazonaws:jmespath-java",
                "com.fasterxml.jackson.datatype:jackson-datatype-jdk8",
                "com.netflix.titus:titus-common"
            ]
        },
        "com.fasterxml.jackson.dataformat:jackson-dataformat-cbor": {
            "locked": "2.6.7",
            "transitive": [
                "com.amazonaws:aws-java-sdk-core"
            ]
        },
        "com.fasterxml.jackson.datatype:jackson-datatype-jdk8": {
            "locked": "2.9.9",
            "transitive": [
                "com.netflix.titus:titus-common"
            ]
        },
        "com.fasterxml:classmate": {
            "locked": "1.3.1",
            "transitive": [
                "org.hibernate:hibernate-validator"
            ]
        },
        "com.github.akarnokd:rxjava2-interop": {
            "locked": "0.13.7",
            "transitive": [
                "com.netflix.titus:titus-common"
            ]
        },
        "com.github.ben-manes.caffeine:caffeine": {
            "locked": "2.6.2",
            "transitive": [
                "com.netflix.titus:titus-common"
            ]
        },
        "com.google.api.grpc:proto-google-common-protos": {
            "locked": "1.0.0",
            "transitive": [
                "io.grpc:grpc-protobuf"
            ]
        },
        "com.google.code.findbugs:jsr305": {
            "locked": "3.0.0",
            "transitive": [
                "io.grpc:grpc-core"
            ]
        },
        "com.google.code.gson:gson": {
            "locked": "2.7",
            "transitive": [
                "com.google.protobuf:protobuf-java-util",
                "io.grpc:grpc-core"
            ]
        },
        "com.google.errorprone:error_prone_annotations": {
            "locked": "2.1.2",
            "transitive": [
                "com.google.truth.extensions:truth-liteproto-extension",
                "com.google.truth.extensions:truth-proto-extension",
                "com.google.truth:truth",
                "io.grpc:grpc-core"
            ]
        },
        "com.google.guava:guava": {
            "locked": "20.0",
            "transitive": [
                "com.google.inject:guice",
                "com.google.protobuf:protobuf-java-util",
                "com.google.truth.extensions:truth-liteproto-extension",
                "com.google.truth.extensions:truth-proto-extension",
                "com.google.truth:truth",
                "com.netflix.titus:titus-common",
                "io.grpc:grpc-core",
                "io.grpc:grpc-protobuf",
                "io.grpc:grpc-protobuf-lite",
                "io.opencensus:opencensus-api"
            ]
        },
        "com.google.inject.extensions:guice-assistedinject": {
            "locked": "4.1.0",
            "transitive": [
                "com.google.inject.extensions:guice-grapher"
            ]
        },
        "com.google.inject.extensions:guice-grapher": {
            "locked": "4.1.0",
            "transitive": [
                "com.netflix.governator:governator-core"
            ]
        },
        "com.google.inject.extensions:guice-multibindings": {
            "locked": "4.1.0",
            "transitive": [
                "com.google.inject.extensions:guice-grapher",
                "com.netflix.governator:governator-core"
            ]
        },
        "com.google.inject:guice": {
            "locked": "4.1.0",
            "transitive": [
                "com.google.inject.extensions:guice-assistedinject",
                "com.google.inject.extensions:guice-grapher",
                "com.google.inject.extensions:guice-multibindings",
                "com.netflix.governator:governator-core"
            ]
        },
        "com.google.protobuf:protobuf-java": {
            "locked": "3.5.1",
            "transitive": [
                "com.google.protobuf:protobuf-java-util",
                "com.google.truth.extensions:truth-liteproto-extension",
                "com.google.truth.extensions:truth-proto-extension",
                "com.netflix.titus:titus-common",
                "io.grpc:grpc-protobuf"
            ]
        },
        "com.google.protobuf:protobuf-java-util": {
            "locked": "3.5.1",
            "transitive": [
                "io.grpc:grpc-protobuf"
            ]
        },
        "com.google.truth.extensions:truth-liteproto-extension": {
            "locked": "0.34",
            "transitive": [
                "com.google.truth.extensions:truth-proto-extension"
            ]
        },
        "com.google.truth.extensions:truth-proto-extension": {
            "locked": "0.34",
            "transitive": [
                "com.netflix.titus:titus-common"
            ]
        },
        "com.google.truth:truth": {
            "locked": "0.34",
            "transitive": [
                "com.google.truth.extensions:truth-liteproto-extension",
                "com.google.truth.extensions:truth-proto-extension"
            ]
        },
        "com.netflix.archaius:archaius2-api": {
            "locked": "2.3.14",
            "transitive": [
                "com.netflix.archaius:archaius2-core"
            ]
        },
        "com.netflix.archaius:archaius2-core": {
            "locked": "2.3.14",
            "transitive": [
                "com.netflix.titus:titus-common"
            ]
        },
        "com.netflix.governator:governator-api": {
            "locked": "1.15.11",
            "transitive": [
                "com.netflix.governator:governator-core"
            ]
        },
        "com.netflix.governator:governator-core": {
            "locked": "1.15.11",
            "transitive": [
                "com.netflix.titus:titus-common"
            ]
        },
        "com.netflix.numerus:numerus": {
            "locked": "1.1",
            "transitive": [
                "com.netflix.titus:titus-common"
            ]
        },
        "com.netflix.spectator:spectator-api": {
            "locked": "0.59.0",
            "transitive": [
                "com.netflix.titus:titus-common"
            ]
        },
        "com.netflix.titus:titus-api": {
            "project": true
        },
        "com.netflix.titus:titus-common": {
            "project": true,
            "transitive": [
                "com.netflix.titus:titus-api"
            ]
        },
        "com.squareup.okhttp3:okhttp": {
            "locked": "3.8.0",
            "transitive": [
                "com.netflix.titus:titus-common"
            ]
        },
        "com.squareup.okio:okio": {
            "locked": "1.13.0",
            "transitive": [
                "com.squareup.okhttp3:okhttp"
            ]
        },
        "commons-codec:commons-codec": {
            "locked": "1.11",
            "transitive": [
                "org.apache.httpcomponents:httpclient"
            ]
        },
        "commons-logging:commons-logging": {
            "locked": "1.2",
            "transitive": [
                "com.amazonaws:aws-java-sdk-core",
                "org.apache.httpcomponents:httpclient"
            ]
        },
        "io.grpc:grpc-context": {
            "locked": "1.10.1",
            "transitive": [
                "io.grpc:grpc-core"
            ]
        },
        "io.grpc:grpc-core": {
            "locked": "1.10.1",
            "transitive": [
                "io.grpc:grpc-netty-shaded",
                "io.grpc:grpc-protobuf",
                "io.grpc:grpc-protobuf-lite",
                "io.grpc:grpc-stub"
            ]
        },
        "io.grpc:grpc-netty-shaded": {
            "locked": "1.10.1",
            "transitive": [
                "com.netflix.titus:titus-common"
            ]
        },
        "io.grpc:grpc-protobuf": {
            "locked": "1.10.1",
            "transitive": [
                "com.netflix.titus:titus-common"
            ]
        },
        "io.grpc:grpc-protobuf-lite": {
            "locked": "1.10.1",
            "transitive": [
                "io.grpc:grpc-protobuf"
            ]
        },
        "io.grpc:grpc-stub": {
            "locked": "1.10.1",
            "transitive": [
                "com.netflix.titus:titus-common"
            ]
        },
        "io.javaslang:javaslang": {
            "locked": "2.0.6",
            "requested": "2.0.6"
        },
        "io.javaslang:javaslang-match": {
            "locked": "2.0.6",
            "transitive": [
                "io.javaslang:javaslang"
            ]
        },
        "io.netty:netty-buffer": {
            "locked": "4.1.36.Final",
            "transitive": [
                "io.netty:netty-codec",
                "io.netty:netty-codec-http",
                "io.netty:netty-codec-http2",
                "io.netty:netty-codec-socks",
                "io.netty:netty-handler",
                "io.netty:netty-handler-proxy",
                "io.netty:netty-transport",
                "io.netty:netty-transport-native-epoll",
                "io.netty:netty-transport-native-unix-common"
            ]
        },
        "io.netty:netty-codec": {
            "locked": "4.1.36.Final",
            "transitive": [
                "io.netty:netty-codec-http",
                "io.netty:netty-codec-http2",
                "io.netty:netty-codec-socks",
                "io.netty:netty-handler",
                "io.netty:netty-handler-proxy"
            ]
        },
        "io.netty:netty-codec-http": {
            "locked": "4.1.36.Final",
            "transitive": [
                "io.netty:netty-codec-http2",
                "io.netty:netty-handler-proxy",
                "io.projectreactor.netty:reactor-netty"
            ]
        },
        "io.netty:netty-codec-http2": {
            "locked": "4.1.36.Final",
            "transitive": [
                "io.projectreactor.netty:reactor-netty"
            ]
        },
        "io.netty:netty-codec-socks": {
            "locked": "4.1.36.Final",
            "transitive": [
                "io.netty:netty-handler-proxy"
            ]
        },
        "io.netty:netty-common": {
            "locked": "4.1.36.Final",
            "transitive": [
                "io.netty:netty-buffer",
                "io.netty:netty-codec",
                "io.netty:netty-codec-http",
                "io.netty:netty-codec-http2",
                "io.netty:netty-codec-socks",
                "io.netty:netty-handler",
                "io.netty:netty-handler-proxy",
                "io.netty:netty-resolver",
                "io.netty:netty-transport",
                "io.netty:netty-transport-native-epoll",
                "io.netty:netty-transport-native-unix-common"
            ]
        },
        "io.netty:netty-handler": {
            "locked": "4.1.36.Final",
            "transitive": [
                "io.netty:netty-codec-http",
                "io.netty:netty-codec-http2",
                "io.projectreactor.netty:reactor-netty"
            ]
        },
        "io.netty:netty-handler-proxy": {
            "locked": "4.1.36.Final",
            "transitive": [
                "io.projectreactor.netty:reactor-netty"
            ]
        },
        "io.netty:netty-resolver": {
            "locked": "4.1.36.Final",
            "transitive": [
                "io.netty:netty-transport"
            ]
        },
        "io.netty:netty-transport": {
            "locked": "4.1.36.Final",
            "transitive": [
                "io.netty:netty-codec",
                "io.netty:netty-codec-http",
                "io.netty:netty-codec-http2",
                "io.netty:netty-codec-socks",
                "io.netty:netty-handler",
                "io.netty:netty-handler-proxy",
                "io.netty:netty-transport-native-epoll",
                "io.netty:netty-transport-native-unix-common"
            ]
        },
        "io.netty:netty-transport-native-epoll": {
            "locked": "4.1.36.Final",
            "transitive": [
                "io.projectreactor.netty:reactor-netty"
            ]
        },
        "io.netty:netty-transport-native-unix-common": {
            "locked": "4.1.36.Final",
            "transitive": [
                "io.netty:netty-transport-native-epoll"
            ]
        },
        "io.opencensus:opencensus-api": {
            "locked": "0.11.0",
            "transitive": [
                "io.grpc:grpc-core",
                "io.opencensus:opencensus-contrib-grpc-metrics"
            ]
        },
        "io.opencensus:opencensus-contrib-grpc-metrics": {
            "locked": "0.11.0",
            "transitive": [
                "io.grpc:grpc-core"
            ]
        },
        "io.projectreactor.addons:reactor-adapter": {
            "locked": "3.1.9.RELEASE",
            "transitive": [
                "com.netflix.titus:titus-common"
            ]
        },
        "io.projectreactor.netty:reactor-netty": {
            "locked": "0.8.10.RELEASE",
            "transitive": [
                "com.netflix.titus:titus-common"
            ]
        },
        "io.projectreactor:reactor-core": {
            "locked": "3.2.10.RELEASE",
            "transitive": [
                "com.netflix.titus:titus-common",
                "io.projectreactor.addons:reactor-adapter",
                "io.projectreactor.netty:reactor-netty",
                "org.springframework:spring-webflux"
            ]
        },
        "io.reactivex.rxjava2:rxjava": {
            "locked": "2.2.10",
            "transitive": [
                "com.github.akarnokd:rxjava2-interop"
            ]
        },
        "io.reactivex:rxjava": {
            "locked": "1.3.8",
            "transitive": [
                "com.github.akarnokd:rxjava2-interop",
                "com.netflix.titus:titus-common"
            ]
        },
        "javax.el:javax.el-api": {
            "locked": "3.0.1-b06",
            "transitive": [
                "com.netflix.titus:titus-common"
            ]
        },
        "javax.inject:javax.inject": {
            "locked": "1",
            "transitive": [
                "com.google.inject:guice",
                "com.netflix.archaius:archaius2-api",
                "com.netflix.governator:governator-api",
                "com.netflix.governator:governator-core"
            ]
        },
        "javax.servlet:javax.servlet-api": {
            "locked": "3.1.0",
            "transitive": [
                "com.netflix.titus:titus-common"
            ]
        },
        "javax.validation:validation-api": {
            "locked": "1.1.0.Final",
            "transitive": [
                "org.hibernate:hibernate-validator"
            ]
        },
        "javax.ws.rs:jsr311-api": {
            "locked": "1.1.1",
            "transitive": [
                "com.netflix.titus:titus-common"
            ]
        },
        "joda-time:joda-time": {
            "locked": "2.8.1",
            "transitive": [
                "com.amazonaws:aws-java-sdk-core"
            ]
        },
        "junit:junit": {
            "locked": "4.12",
            "transitive": [
                "com.google.truth:truth"
            ]
        },
        "log4j:log4j": {
            "locked": "1.2.17",
            "transitive": [
                "org.slf4j:slf4j-log4j12"
            ]
        },
        "org.apache.commons:commons-lang3": {
            "locked": "3.3.2",
            "transitive": [
                "com.netflix.archaius:archaius2-core"
            ]
        },
        "org.apache.httpcomponents:httpclient": {
            "locked": "4.5.9",
            "transitive": [
                "com.amazonaws:aws-java-sdk-core"
            ]
        },
        "org.apache.httpcomponents:httpcore": {
            "locked": "4.4.11",
            "transitive": [
                "org.apache.httpcomponents:httpclient"
            ]
        },
        "org.glassfish:javax.el": {
            "locked": "3.0.1-b11",
            "transitive": [
                "com.netflix.titus:titus-common"
            ]
        },
        "org.hamcrest:hamcrest-core": {
            "locked": "1.3",
            "transitive": [
                "junit:junit"
            ]
        },
        "org.hdrhistogram:HdrHistogram": {
            "locked": "2.1.11",
            "transitive": [
                "com.netflix.titus:titus-common"
            ]
        },
        "org.hibernate:hibernate-validator": {
            "locked": "5.4.3.Final",
            "transitive": [
                "com.netflix.titus:titus-common"
            ]
        },
        "org.jboss.logging:jboss-logging": {
            "locked": "3.3.0.Final",
            "transitive": [
                "org.hibernate:hibernate-validator"
            ]
        },
        "org.reactivestreams:reactive-streams": {
            "locked": "1.0.2",
            "transitive": [
                "com.github.akarnokd:rxjava2-interop",
                "io.projectreactor:reactor-core",
                "io.reactivex.rxjava2:rxjava"
            ]
        },
        "org.slf4j:slf4j-api": {
            "locked": "1.7.25",
            "requested": "1.7.0",
            "transitive": [
                "com.netflix.archaius:archaius2-core",
                "com.netflix.governator:governator-core",
                "com.netflix.spectator:spectator-api",
                "com.netflix.titus:titus-api",
                "com.netflix.titus:titus-common",
                "org.slf4j:slf4j-log4j12"
            ]
        },
        "org.slf4j:slf4j-log4j12": {
            "locked": "1.7.0",
            "transitive": [
                "com.netflix.titus:titus-api",
                "com.netflix.titus:titus-common"
            ]
        },
        "org.springframework:spring-aop": {
            "locked": "5.1.8.RELEASE",
            "transitive": [
                "org.springframework:spring-context"
            ]
        },
        "org.springframework:spring-beans": {
            "locked": "5.1.8.RELEASE",
            "transitive": [
                "org.springframework:spring-aop",
                "org.springframework:spring-context",
                "org.springframework:spring-web",
                "org.springframework:spring-webflux"
            ]
        },
        "org.springframework:spring-context": {
            "locked": "5.1.8.RELEASE",
            "transitive": [
                "com.netflix.titus:titus-common"
            ]
        },
        "org.springframework:spring-core": {
            "locked": "5.1.8.RELEASE",
            "transitive": [
                "org.springframework:spring-aop",
                "org.springframework:spring-beans",
                "org.springframework:spring-context",
                "org.springframework:spring-expression",
                "org.springframework:spring-web",
                "org.springframework:spring-webflux"
            ]
        },
        "org.springframework:spring-expression": {
            "locked": "5.1.8.RELEASE",
            "transitive": [
                "com.netflix.titus:titus-common",
                "org.springframework:spring-context"
            ]
        },
        "org.springframework:spring-jcl": {
            "locked": "5.1.8.RELEASE",
            "transitive": [
                "org.springframework:spring-core"
            ]
        },
        "org.springframework:spring-web": {
            "locked": "5.1.8.RELEASE",
            "transitive": [
                "org.springframework:spring-webflux"
            ]
        },
        "org.springframework:spring-webflux": {
            "locked": "5.1.8.RELEASE",
            "transitive": [
                "com.netflix.titus:titus-common"
            ]
        },
        "org.xerial.snappy:snappy-java": {
            "locked": "1.1.7.3",
            "transitive": [
                "com.netflix.titus:titus-common"
            ]
        },
        "software.amazon.ion:ion-java": {
            "locked": "1.0.2",
            "transitive": [
                "com.amazonaws:aws-java-sdk-core"
            ]
        }
    },
    "compileClasspath": {
        "aopalliance:aopalliance": {
            "locked": "1.0",
            "transitive": [
                "com.google.inject:guice"
            ]
        },
        "com.amazonaws:aws-java-sdk-applicationautoscaling": {
<<<<<<< HEAD
            "locked": "1.11.602",
            "requested": "1.11.+"
        },
        "com.amazonaws:aws-java-sdk-autoscaling": {
            "locked": "1.11.602",
            "requested": "1.11.+"
        },
        "com.amazonaws:aws-java-sdk-cloudwatch": {
            "locked": "1.11.602",
            "requested": "1.11.+"
        },
        "com.amazonaws:aws-java-sdk-core": {
            "locked": "1.11.602",
=======
            "locked": "1.11.600",
            "requested": "1.11.+"
        },
        "com.amazonaws:aws-java-sdk-autoscaling": {
            "locked": "1.11.600",
            "requested": "1.11.+"
        },
        "com.amazonaws:aws-java-sdk-cloudwatch": {
            "locked": "1.11.600",
            "requested": "1.11.+"
        },
        "com.amazonaws:aws-java-sdk-core": {
            "locked": "1.11.600",
>>>>>>> e2657a5d
            "transitive": [
                "com.amazonaws:aws-java-sdk-applicationautoscaling",
                "com.amazonaws:aws-java-sdk-autoscaling",
                "com.amazonaws:aws-java-sdk-cloudwatch",
                "com.amazonaws:aws-java-sdk-ec2",
                "com.amazonaws:aws-java-sdk-elasticloadbalancingv2",
                "com.amazonaws:aws-java-sdk-iam"
            ]
        },
        "com.amazonaws:aws-java-sdk-ec2": {
<<<<<<< HEAD
            "locked": "1.11.602",
            "requested": "1.11.+"
        },
        "com.amazonaws:aws-java-sdk-elasticloadbalancingv2": {
            "locked": "1.11.602",
            "requested": "1.11.+"
        },
        "com.amazonaws:aws-java-sdk-iam": {
            "locked": "1.11.602",
            "requested": "1.11.+"
        },
        "com.amazonaws:jmespath-java": {
            "locked": "1.11.602",
=======
            "locked": "1.11.600",
            "requested": "1.11.+"
        },
        "com.amazonaws:aws-java-sdk-elasticloadbalancingv2": {
            "locked": "1.11.600",
            "requested": "1.11.+"
        },
        "com.amazonaws:aws-java-sdk-iam": {
            "locked": "1.11.600",
            "requested": "1.11.+"
        },
        "com.amazonaws:jmespath-java": {
            "locked": "1.11.600",
>>>>>>> e2657a5d
            "transitive": [
                "com.amazonaws:aws-java-sdk-applicationautoscaling",
                "com.amazonaws:aws-java-sdk-autoscaling",
                "com.amazonaws:aws-java-sdk-cloudwatch",
                "com.amazonaws:aws-java-sdk-ec2",
                "com.amazonaws:aws-java-sdk-elasticloadbalancingv2",
                "com.amazonaws:aws-java-sdk-iam"
            ]
        },
        "com.fasterxml.jackson.core:jackson-annotations": {
            "locked": "2.9.0",
            "transitive": [
                "com.fasterxml.jackson.core:jackson-databind"
            ]
        },
        "com.fasterxml.jackson.core:jackson-core": {
            "locked": "2.9.9",
            "transitive": [
                "com.fasterxml.jackson.core:jackson-databind",
                "com.fasterxml.jackson.dataformat:jackson-dataformat-cbor",
                "com.fasterxml.jackson.datatype:jackson-datatype-jdk8"
            ]
        },
        "com.fasterxml.jackson.core:jackson-databind": {
            "locked": "2.9.9.2",
            "transitive": [
                "com.amazonaws:aws-java-sdk-core",
                "com.amazonaws:jmespath-java",
                "com.fasterxml.jackson.datatype:jackson-datatype-jdk8",
                "com.netflix.titus:titus-common"
            ]
        },
        "com.fasterxml.jackson.dataformat:jackson-dataformat-cbor": {
            "locked": "2.6.7",
            "transitive": [
                "com.amazonaws:aws-java-sdk-core"
            ]
        },
        "com.fasterxml.jackson.datatype:jackson-datatype-jdk8": {
            "locked": "2.9.9",
            "transitive": [
                "com.netflix.titus:titus-common"
            ]
        },
        "com.fasterxml:classmate": {
            "locked": "1.3.1",
            "transitive": [
                "org.hibernate:hibernate-validator"
            ]
        },
        "com.github.akarnokd:rxjava2-interop": {
            "locked": "0.13.7",
            "transitive": [
                "com.netflix.titus:titus-common"
            ]
        },
        "com.github.ben-manes.caffeine:caffeine": {
            "locked": "2.6.2",
            "transitive": [
                "com.netflix.titus:titus-common"
            ]
        },
        "com.google.api.grpc:proto-google-common-protos": {
            "locked": "1.0.0",
            "transitive": [
                "io.grpc:grpc-protobuf"
            ]
        },
        "com.google.code.findbugs:jsr305": {
            "locked": "3.0.0",
            "transitive": [
                "io.grpc:grpc-core"
            ]
        },
        "com.google.code.gson:gson": {
            "locked": "2.7",
            "transitive": [
                "com.google.protobuf:protobuf-java-util",
                "io.grpc:grpc-core"
            ]
        },
        "com.google.errorprone:error_prone_annotations": {
            "locked": "2.1.2",
            "transitive": [
                "com.google.truth.extensions:truth-liteproto-extension",
                "com.google.truth.extensions:truth-proto-extension",
                "com.google.truth:truth",
                "io.grpc:grpc-core"
            ]
        },
        "com.google.guava:guava": {
            "locked": "20.0",
            "transitive": [
                "com.google.inject:guice",
                "com.google.protobuf:protobuf-java-util",
                "com.google.truth.extensions:truth-liteproto-extension",
                "com.google.truth.extensions:truth-proto-extension",
                "com.google.truth:truth",
                "com.netflix.titus:titus-common",
                "io.grpc:grpc-core",
                "io.grpc:grpc-protobuf",
                "io.grpc:grpc-protobuf-lite",
                "io.opencensus:opencensus-api"
            ]
        },
        "com.google.inject.extensions:guice-assistedinject": {
            "locked": "4.1.0",
            "transitive": [
                "com.google.inject.extensions:guice-grapher"
            ]
        },
        "com.google.inject.extensions:guice-grapher": {
            "locked": "4.1.0",
            "transitive": [
                "com.netflix.governator:governator-core"
            ]
        },
        "com.google.inject.extensions:guice-multibindings": {
            "locked": "4.1.0",
            "transitive": [
                "com.google.inject.extensions:guice-grapher",
                "com.netflix.governator:governator-core"
            ]
        },
        "com.google.inject:guice": {
            "locked": "4.1.0",
            "transitive": [
                "com.google.inject.extensions:guice-assistedinject",
                "com.google.inject.extensions:guice-grapher",
                "com.google.inject.extensions:guice-multibindings",
                "com.netflix.governator:governator-core"
            ]
        },
        "com.google.protobuf:protobuf-java": {
            "locked": "3.5.1",
            "transitive": [
                "com.google.protobuf:protobuf-java-util",
                "com.google.truth.extensions:truth-liteproto-extension",
                "com.google.truth.extensions:truth-proto-extension",
                "com.netflix.titus:titus-common",
                "io.grpc:grpc-protobuf"
            ]
        },
        "com.google.protobuf:protobuf-java-util": {
            "locked": "3.5.1",
            "transitive": [
                "io.grpc:grpc-protobuf"
            ]
        },
        "com.google.truth.extensions:truth-liteproto-extension": {
            "locked": "0.34",
            "transitive": [
                "com.google.truth.extensions:truth-proto-extension"
            ]
        },
        "com.google.truth.extensions:truth-proto-extension": {
            "locked": "0.34",
            "transitive": [
                "com.netflix.titus:titus-common"
            ]
        },
        "com.google.truth:truth": {
            "locked": "0.34",
            "transitive": [
                "com.google.truth.extensions:truth-liteproto-extension",
                "com.google.truth.extensions:truth-proto-extension"
            ]
        },
        "com.netflix.archaius:archaius2-api": {
            "locked": "2.3.14",
            "transitive": [
                "com.netflix.archaius:archaius2-core"
            ]
        },
        "com.netflix.archaius:archaius2-core": {
            "locked": "2.3.14",
            "transitive": [
                "com.netflix.titus:titus-common"
            ]
        },
        "com.netflix.governator:governator-api": {
            "locked": "1.15.11",
            "transitive": [
                "com.netflix.governator:governator-core"
            ]
        },
        "com.netflix.governator:governator-core": {
            "locked": "1.15.11",
            "transitive": [
                "com.netflix.titus:titus-common"
            ]
        },
        "com.netflix.numerus:numerus": {
            "locked": "1.1",
            "transitive": [
                "com.netflix.titus:titus-common"
            ]
        },
        "com.netflix.spectator:spectator-api": {
            "locked": "0.59.0",
            "transitive": [
                "com.netflix.titus:titus-common"
            ]
        },
        "com.netflix.titus:titus-api": {
            "project": true
        },
        "com.netflix.titus:titus-common": {
            "project": true,
            "transitive": [
                "com.netflix.titus:titus-api"
            ]
        },
        "com.squareup.okhttp3:okhttp": {
            "locked": "3.8.0",
            "transitive": [
                "com.netflix.titus:titus-common"
            ]
        },
        "com.squareup.okio:okio": {
            "locked": "1.13.0",
            "transitive": [
                "com.squareup.okhttp3:okhttp"
            ]
        },
        "commons-codec:commons-codec": {
            "locked": "1.11",
            "transitive": [
                "org.apache.httpcomponents:httpclient"
            ]
        },
        "commons-logging:commons-logging": {
            "locked": "1.2",
            "transitive": [
                "com.amazonaws:aws-java-sdk-core",
                "org.apache.httpcomponents:httpclient"
            ]
        },
        "io.grpc:grpc-context": {
            "locked": "1.10.1",
            "transitive": [
                "io.grpc:grpc-core"
            ]
        },
        "io.grpc:grpc-core": {
            "locked": "1.10.1",
            "transitive": [
                "io.grpc:grpc-netty-shaded",
                "io.grpc:grpc-protobuf",
                "io.grpc:grpc-protobuf-lite",
                "io.grpc:grpc-stub"
            ]
        },
        "io.grpc:grpc-netty-shaded": {
            "locked": "1.10.1",
            "transitive": [
                "com.netflix.titus:titus-common"
            ]
        },
        "io.grpc:grpc-protobuf": {
            "locked": "1.10.1",
            "transitive": [
                "com.netflix.titus:titus-common"
            ]
        },
        "io.grpc:grpc-protobuf-lite": {
            "locked": "1.10.1",
            "transitive": [
                "io.grpc:grpc-protobuf"
            ]
        },
        "io.grpc:grpc-stub": {
            "locked": "1.10.1",
            "transitive": [
                "com.netflix.titus:titus-common"
            ]
        },
        "io.javaslang:javaslang": {
            "locked": "2.0.6",
            "requested": "2.0.6"
        },
        "io.javaslang:javaslang-match": {
            "locked": "2.0.6",
            "transitive": [
                "io.javaslang:javaslang"
            ]
        },
        "io.netty:netty-buffer": {
            "locked": "4.1.36.Final",
            "transitive": [
                "io.netty:netty-codec",
                "io.netty:netty-codec-http",
                "io.netty:netty-codec-http2",
                "io.netty:netty-codec-socks",
                "io.netty:netty-handler",
                "io.netty:netty-handler-proxy",
                "io.netty:netty-transport",
                "io.netty:netty-transport-native-epoll",
                "io.netty:netty-transport-native-unix-common"
            ]
        },
        "io.netty:netty-codec": {
            "locked": "4.1.36.Final",
            "transitive": [
                "io.netty:netty-codec-http",
                "io.netty:netty-codec-http2",
                "io.netty:netty-codec-socks",
                "io.netty:netty-handler",
                "io.netty:netty-handler-proxy"
            ]
        },
        "io.netty:netty-codec-http": {
            "locked": "4.1.36.Final",
            "transitive": [
                "io.netty:netty-codec-http2",
                "io.netty:netty-handler-proxy",
                "io.projectreactor.netty:reactor-netty"
            ]
        },
        "io.netty:netty-codec-http2": {
            "locked": "4.1.36.Final",
            "transitive": [
                "io.projectreactor.netty:reactor-netty"
            ]
        },
        "io.netty:netty-codec-socks": {
            "locked": "4.1.36.Final",
            "transitive": [
                "io.netty:netty-handler-proxy"
            ]
        },
        "io.netty:netty-common": {
            "locked": "4.1.36.Final",
            "transitive": [
                "io.netty:netty-buffer",
                "io.netty:netty-codec",
                "io.netty:netty-codec-http",
                "io.netty:netty-codec-http2",
                "io.netty:netty-codec-socks",
                "io.netty:netty-handler",
                "io.netty:netty-handler-proxy",
                "io.netty:netty-resolver",
                "io.netty:netty-transport",
                "io.netty:netty-transport-native-epoll",
                "io.netty:netty-transport-native-unix-common"
            ]
        },
        "io.netty:netty-handler": {
            "locked": "4.1.36.Final",
            "transitive": [
                "io.netty:netty-codec-http",
                "io.netty:netty-codec-http2",
                "io.projectreactor.netty:reactor-netty"
            ]
        },
        "io.netty:netty-handler-proxy": {
            "locked": "4.1.36.Final",
            "transitive": [
                "io.projectreactor.netty:reactor-netty"
            ]
        },
        "io.netty:netty-resolver": {
            "locked": "4.1.36.Final",
            "transitive": [
                "io.netty:netty-transport"
            ]
        },
        "io.netty:netty-transport": {
            "locked": "4.1.36.Final",
            "transitive": [
                "io.netty:netty-codec",
                "io.netty:netty-codec-http",
                "io.netty:netty-codec-http2",
                "io.netty:netty-codec-socks",
                "io.netty:netty-handler",
                "io.netty:netty-handler-proxy",
                "io.netty:netty-transport-native-epoll",
                "io.netty:netty-transport-native-unix-common"
            ]
        },
        "io.netty:netty-transport-native-epoll": {
            "locked": "4.1.36.Final",
            "transitive": [
                "io.projectreactor.netty:reactor-netty"
            ]
        },
        "io.netty:netty-transport-native-unix-common": {
            "locked": "4.1.36.Final",
            "transitive": [
                "io.netty:netty-transport-native-epoll"
            ]
        },
        "io.opencensus:opencensus-api": {
            "locked": "0.11.0",
            "transitive": [
                "io.grpc:grpc-core",
                "io.opencensus:opencensus-contrib-grpc-metrics"
            ]
        },
        "io.opencensus:opencensus-contrib-grpc-metrics": {
            "locked": "0.11.0",
            "transitive": [
                "io.grpc:grpc-core"
            ]
        },
        "io.projectreactor.addons:reactor-adapter": {
            "locked": "3.1.9.RELEASE",
            "transitive": [
                "com.netflix.titus:titus-common"
            ]
        },
        "io.projectreactor.netty:reactor-netty": {
            "locked": "0.8.10.RELEASE",
            "transitive": [
                "com.netflix.titus:titus-common"
            ]
        },
        "io.projectreactor:reactor-core": {
            "locked": "3.2.10.RELEASE",
            "transitive": [
                "com.netflix.titus:titus-common",
                "io.projectreactor.addons:reactor-adapter",
                "io.projectreactor.netty:reactor-netty",
                "org.springframework:spring-webflux"
            ]
        },
        "io.reactivex.rxjava2:rxjava": {
            "locked": "2.2.10",
            "transitive": [
                "com.github.akarnokd:rxjava2-interop"
            ]
        },
        "io.reactivex:rxjava": {
            "locked": "1.3.8",
            "transitive": [
                "com.github.akarnokd:rxjava2-interop",
                "com.netflix.titus:titus-common"
            ]
        },
        "javax.el:javax.el-api": {
            "locked": "3.0.1-b06",
            "transitive": [
                "com.netflix.titus:titus-common"
            ]
        },
        "javax.inject:javax.inject": {
            "locked": "1",
            "transitive": [
                "com.google.inject:guice",
                "com.netflix.archaius:archaius2-api",
                "com.netflix.governator:governator-api",
                "com.netflix.governator:governator-core"
            ]
        },
        "javax.servlet:javax.servlet-api": {
            "locked": "3.1.0",
            "transitive": [
                "com.netflix.titus:titus-common"
            ]
        },
        "javax.validation:validation-api": {
            "locked": "1.1.0.Final",
            "transitive": [
                "org.hibernate:hibernate-validator"
            ]
        },
        "javax.ws.rs:jsr311-api": {
            "locked": "1.1.1",
            "transitive": [
                "com.netflix.titus:titus-common"
            ]
        },
        "joda-time:joda-time": {
            "locked": "2.8.1",
            "transitive": [
                "com.amazonaws:aws-java-sdk-core"
            ]
        },
        "junit:junit": {
            "locked": "4.12",
            "transitive": [
                "com.google.truth:truth"
            ]
        },
        "log4j:log4j": {
            "locked": "1.2.17",
            "transitive": [
                "org.slf4j:slf4j-log4j12"
            ]
        },
        "org.apache.commons:commons-lang3": {
            "locked": "3.3.2",
            "transitive": [
                "com.netflix.archaius:archaius2-core"
            ]
        },
        "org.apache.httpcomponents:httpclient": {
            "locked": "4.5.9",
            "transitive": [
                "com.amazonaws:aws-java-sdk-core"
            ]
        },
        "org.apache.httpcomponents:httpcore": {
            "locked": "4.4.11",
            "transitive": [
                "org.apache.httpcomponents:httpclient"
            ]
        },
        "org.glassfish:javax.el": {
            "locked": "3.0.1-b11",
            "transitive": [
                "com.netflix.titus:titus-common"
            ]
        },
        "org.hamcrest:hamcrest-core": {
            "locked": "1.3",
            "transitive": [
                "junit:junit"
            ]
        },
        "org.hdrhistogram:HdrHistogram": {
            "locked": "2.1.11",
            "transitive": [
                "com.netflix.titus:titus-common"
            ]
        },
        "org.hibernate:hibernate-validator": {
            "locked": "5.4.3.Final",
            "transitive": [
                "com.netflix.titus:titus-common"
            ]
        },
        "org.jboss.logging:jboss-logging": {
            "locked": "3.3.0.Final",
            "transitive": [
                "org.hibernate:hibernate-validator"
            ]
        },
        "org.reactivestreams:reactive-streams": {
            "locked": "1.0.2",
            "transitive": [
                "com.github.akarnokd:rxjava2-interop",
                "io.projectreactor:reactor-core",
                "io.reactivex.rxjava2:rxjava"
            ]
        },
        "org.slf4j:slf4j-api": {
            "locked": "1.7.25",
            "requested": "1.7.0",
            "transitive": [
                "com.netflix.archaius:archaius2-core",
                "com.netflix.governator:governator-core",
                "com.netflix.spectator:spectator-api",
                "com.netflix.titus:titus-api",
                "com.netflix.titus:titus-common",
                "org.slf4j:slf4j-log4j12"
            ]
        },
        "org.slf4j:slf4j-log4j12": {
            "locked": "1.7.0",
            "transitive": [
                "com.netflix.titus:titus-api",
                "com.netflix.titus:titus-common"
            ]
        },
        "org.springframework:spring-aop": {
            "locked": "5.1.8.RELEASE",
            "transitive": [
                "org.springframework:spring-context"
            ]
        },
        "org.springframework:spring-beans": {
            "locked": "5.1.8.RELEASE",
            "transitive": [
                "org.springframework:spring-aop",
                "org.springframework:spring-context",
                "org.springframework:spring-web",
                "org.springframework:spring-webflux"
            ]
        },
        "org.springframework:spring-context": {
            "locked": "5.1.8.RELEASE",
            "transitive": [
                "com.netflix.titus:titus-common"
            ]
        },
        "org.springframework:spring-core": {
            "locked": "5.1.8.RELEASE",
            "transitive": [
                "org.springframework:spring-aop",
                "org.springframework:spring-beans",
                "org.springframework:spring-context",
                "org.springframework:spring-expression",
                "org.springframework:spring-web",
                "org.springframework:spring-webflux"
            ]
        },
        "org.springframework:spring-expression": {
            "locked": "5.1.8.RELEASE",
            "transitive": [
                "com.netflix.titus:titus-common",
                "org.springframework:spring-context"
            ]
        },
        "org.springframework:spring-jcl": {
            "locked": "5.1.8.RELEASE",
            "transitive": [
                "org.springframework:spring-core"
            ]
        },
        "org.springframework:spring-web": {
            "locked": "5.1.8.RELEASE",
            "transitive": [
                "org.springframework:spring-webflux"
            ]
        },
        "org.springframework:spring-webflux": {
            "locked": "5.1.8.RELEASE",
            "transitive": [
                "com.netflix.titus:titus-common"
            ]
        },
        "org.xerial.snappy:snappy-java": {
            "locked": "1.1.7.3",
            "transitive": [
                "com.netflix.titus:titus-common"
            ]
        },
        "software.amazon.ion:ion-java": {
            "locked": "1.0.2",
            "transitive": [
                "com.amazonaws:aws-java-sdk-core"
            ]
        }
    },
    "default": {
        "aopalliance:aopalliance": {
            "locked": "1.0",
            "transitive": [
                "com.google.inject:guice"
            ]
        },
        "com.amazonaws:aws-java-sdk-applicationautoscaling": {
<<<<<<< HEAD
            "locked": "1.11.602",
            "requested": "1.11.+"
        },
        "com.amazonaws:aws-java-sdk-autoscaling": {
            "locked": "1.11.602",
            "requested": "1.11.+"
        },
        "com.amazonaws:aws-java-sdk-cloudwatch": {
            "locked": "1.11.602",
            "requested": "1.11.+"
        },
        "com.amazonaws:aws-java-sdk-core": {
            "locked": "1.11.602",
=======
            "locked": "1.11.600",
            "requested": "1.11.+"
        },
        "com.amazonaws:aws-java-sdk-autoscaling": {
            "locked": "1.11.600",
            "requested": "1.11.+"
        },
        "com.amazonaws:aws-java-sdk-cloudwatch": {
            "locked": "1.11.600",
            "requested": "1.11.+"
        },
        "com.amazonaws:aws-java-sdk-core": {
            "locked": "1.11.600",
>>>>>>> e2657a5d
            "transitive": [
                "com.amazonaws:aws-java-sdk-applicationautoscaling",
                "com.amazonaws:aws-java-sdk-autoscaling",
                "com.amazonaws:aws-java-sdk-cloudwatch",
                "com.amazonaws:aws-java-sdk-ec2",
                "com.amazonaws:aws-java-sdk-elasticloadbalancingv2",
                "com.amazonaws:aws-java-sdk-iam"
            ]
        },
        "com.amazonaws:aws-java-sdk-ec2": {
<<<<<<< HEAD
            "locked": "1.11.602",
            "requested": "1.11.+"
        },
        "com.amazonaws:aws-java-sdk-elasticloadbalancingv2": {
            "locked": "1.11.602",
            "requested": "1.11.+"
        },
        "com.amazonaws:aws-java-sdk-iam": {
            "locked": "1.11.602",
            "requested": "1.11.+"
        },
        "com.amazonaws:jmespath-java": {
            "locked": "1.11.602",
=======
            "locked": "1.11.600",
            "requested": "1.11.+"
        },
        "com.amazonaws:aws-java-sdk-elasticloadbalancingv2": {
            "locked": "1.11.600",
            "requested": "1.11.+"
        },
        "com.amazonaws:aws-java-sdk-iam": {
            "locked": "1.11.600",
            "requested": "1.11.+"
        },
        "com.amazonaws:jmespath-java": {
            "locked": "1.11.600",
>>>>>>> e2657a5d
            "transitive": [
                "com.amazonaws:aws-java-sdk-applicationautoscaling",
                "com.amazonaws:aws-java-sdk-autoscaling",
                "com.amazonaws:aws-java-sdk-cloudwatch",
                "com.amazonaws:aws-java-sdk-ec2",
                "com.amazonaws:aws-java-sdk-elasticloadbalancingv2",
                "com.amazonaws:aws-java-sdk-iam"
            ]
        },
        "com.fasterxml.jackson.core:jackson-annotations": {
            "locked": "2.9.0",
            "transitive": [
                "com.fasterxml.jackson.core:jackson-databind"
            ]
        },
        "com.fasterxml.jackson.core:jackson-core": {
            "locked": "2.9.9",
            "transitive": [
                "com.fasterxml.jackson.core:jackson-databind",
                "com.fasterxml.jackson.dataformat:jackson-dataformat-cbor",
                "com.fasterxml.jackson.datatype:jackson-datatype-jdk8"
            ]
        },
        "com.fasterxml.jackson.core:jackson-databind": {
            "locked": "2.9.9.2",
            "transitive": [
                "com.amazonaws:aws-java-sdk-core",
                "com.amazonaws:jmespath-java",
                "com.fasterxml.jackson.datatype:jackson-datatype-jdk8",
                "com.netflix.titus:titus-common"
            ]
        },
        "com.fasterxml.jackson.dataformat:jackson-dataformat-cbor": {
            "locked": "2.6.7",
            "transitive": [
                "com.amazonaws:aws-java-sdk-core"
            ]
        },
        "com.fasterxml.jackson.datatype:jackson-datatype-jdk8": {
            "locked": "2.9.9",
            "transitive": [
                "com.netflix.titus:titus-common"
            ]
        },
        "com.fasterxml:classmate": {
            "locked": "1.3.1",
            "transitive": [
                "org.hibernate:hibernate-validator"
            ]
        },
        "com.github.akarnokd:rxjava2-interop": {
            "locked": "0.13.7",
            "transitive": [
                "com.netflix.titus:titus-common"
            ]
        },
        "com.github.ben-manes.caffeine:caffeine": {
            "locked": "2.6.2",
            "transitive": [
                "com.netflix.titus:titus-common"
            ]
        },
        "com.google.api.grpc:proto-google-common-protos": {
            "locked": "1.0.0",
            "transitive": [
                "io.grpc:grpc-protobuf"
            ]
        },
        "com.google.code.findbugs:jsr305": {
            "locked": "3.0.0",
            "transitive": [
                "io.grpc:grpc-core"
            ]
        },
        "com.google.code.gson:gson": {
            "locked": "2.7",
            "transitive": [
                "com.google.protobuf:protobuf-java-util",
                "io.grpc:grpc-core"
            ]
        },
        "com.google.errorprone:error_prone_annotations": {
            "locked": "2.1.2",
            "transitive": [
                "com.google.truth.extensions:truth-liteproto-extension",
                "com.google.truth.extensions:truth-proto-extension",
                "com.google.truth:truth",
                "io.grpc:grpc-core"
            ]
        },
        "com.google.guava:guava": {
            "locked": "20.0",
            "transitive": [
                "com.google.inject:guice",
                "com.google.protobuf:protobuf-java-util",
                "com.google.truth.extensions:truth-liteproto-extension",
                "com.google.truth.extensions:truth-proto-extension",
                "com.google.truth:truth",
                "com.netflix.titus:titus-common",
                "io.grpc:grpc-core",
                "io.grpc:grpc-protobuf",
                "io.grpc:grpc-protobuf-lite",
                "io.opencensus:opencensus-api"
            ]
        },
        "com.google.inject.extensions:guice-assistedinject": {
            "locked": "4.1.0",
            "transitive": [
                "com.google.inject.extensions:guice-grapher"
            ]
        },
        "com.google.inject.extensions:guice-grapher": {
            "locked": "4.1.0",
            "transitive": [
                "com.netflix.governator:governator-core"
            ]
        },
        "com.google.inject.extensions:guice-multibindings": {
            "locked": "4.1.0",
            "transitive": [
                "com.google.inject.extensions:guice-grapher",
                "com.netflix.governator:governator-core"
            ]
        },
        "com.google.inject:guice": {
            "locked": "4.1.0",
            "transitive": [
                "com.google.inject.extensions:guice-assistedinject",
                "com.google.inject.extensions:guice-grapher",
                "com.google.inject.extensions:guice-multibindings",
                "com.netflix.governator:governator-core"
            ]
        },
        "com.google.protobuf:protobuf-java": {
            "locked": "3.5.1",
            "transitive": [
                "com.google.protobuf:protobuf-java-util",
                "com.google.truth.extensions:truth-liteproto-extension",
                "com.google.truth.extensions:truth-proto-extension",
                "com.netflix.titus:titus-common",
                "io.grpc:grpc-protobuf"
            ]
        },
        "com.google.protobuf:protobuf-java-util": {
            "locked": "3.5.1",
            "transitive": [
                "io.grpc:grpc-protobuf"
            ]
        },
        "com.google.truth.extensions:truth-liteproto-extension": {
            "locked": "0.34",
            "transitive": [
                "com.google.truth.extensions:truth-proto-extension"
            ]
        },
        "com.google.truth.extensions:truth-proto-extension": {
            "locked": "0.34",
            "transitive": [
                "com.netflix.titus:titus-common"
            ]
        },
        "com.google.truth:truth": {
            "locked": "0.34",
            "transitive": [
                "com.google.truth.extensions:truth-liteproto-extension",
                "com.google.truth.extensions:truth-proto-extension"
            ]
        },
        "com.netflix.archaius:archaius2-api": {
            "locked": "2.3.14",
            "transitive": [
                "com.netflix.archaius:archaius2-core"
            ]
        },
        "com.netflix.archaius:archaius2-core": {
            "locked": "2.3.14",
            "transitive": [
                "com.netflix.titus:titus-common"
            ]
        },
        "com.netflix.governator:governator-api": {
            "locked": "1.15.11",
            "transitive": [
                "com.netflix.governator:governator-core"
            ]
        },
        "com.netflix.governator:governator-core": {
            "locked": "1.15.11",
            "transitive": [
                "com.netflix.titus:titus-common"
            ]
        },
        "com.netflix.numerus:numerus": {
            "locked": "1.1",
            "transitive": [
                "com.netflix.titus:titus-common"
            ]
        },
        "com.netflix.spectator:spectator-api": {
            "locked": "0.59.0",
            "transitive": [
                "com.netflix.titus:titus-common"
            ]
        },
        "com.netflix.titus:titus-api": {
            "project": true
        },
        "com.netflix.titus:titus-common": {
            "project": true,
            "transitive": [
                "com.netflix.titus:titus-api"
            ]
        },
        "com.squareup.okhttp3:okhttp": {
            "locked": "3.8.0",
            "transitive": [
                "com.netflix.titus:titus-common"
            ]
        },
        "com.squareup.okio:okio": {
            "locked": "1.13.0",
            "transitive": [
                "com.squareup.okhttp3:okhttp"
            ]
        },
        "commons-codec:commons-codec": {
            "locked": "1.11",
            "transitive": [
                "org.apache.httpcomponents:httpclient"
            ]
        },
        "commons-logging:commons-logging": {
            "locked": "1.2",
            "transitive": [
                "com.amazonaws:aws-java-sdk-core",
                "org.apache.httpcomponents:httpclient"
            ]
        },
        "io.grpc:grpc-context": {
            "locked": "1.10.1",
            "transitive": [
                "io.grpc:grpc-core"
            ]
        },
        "io.grpc:grpc-core": {
            "locked": "1.10.1",
            "transitive": [
                "io.grpc:grpc-netty-shaded",
                "io.grpc:grpc-protobuf",
                "io.grpc:grpc-protobuf-lite",
                "io.grpc:grpc-stub"
            ]
        },
        "io.grpc:grpc-netty-shaded": {
            "locked": "1.10.1",
            "transitive": [
                "com.netflix.titus:titus-common"
            ]
        },
        "io.grpc:grpc-protobuf": {
            "locked": "1.10.1",
            "transitive": [
                "com.netflix.titus:titus-common"
            ]
        },
        "io.grpc:grpc-protobuf-lite": {
            "locked": "1.10.1",
            "transitive": [
                "io.grpc:grpc-protobuf"
            ]
        },
        "io.grpc:grpc-stub": {
            "locked": "1.10.1",
            "transitive": [
                "com.netflix.titus:titus-common"
            ]
        },
        "io.javaslang:javaslang": {
            "locked": "2.0.6",
            "requested": "2.0.6"
        },
        "io.javaslang:javaslang-match": {
            "locked": "2.0.6",
            "transitive": [
                "io.javaslang:javaslang"
            ]
        },
        "io.netty:netty-buffer": {
            "locked": "4.1.36.Final",
            "transitive": [
                "io.netty:netty-codec",
                "io.netty:netty-codec-http",
                "io.netty:netty-codec-http2",
                "io.netty:netty-codec-socks",
                "io.netty:netty-handler",
                "io.netty:netty-handler-proxy",
                "io.netty:netty-transport",
                "io.netty:netty-transport-native-epoll",
                "io.netty:netty-transport-native-unix-common"
            ]
        },
        "io.netty:netty-codec": {
            "locked": "4.1.36.Final",
            "transitive": [
                "io.netty:netty-codec-http",
                "io.netty:netty-codec-http2",
                "io.netty:netty-codec-socks",
                "io.netty:netty-handler",
                "io.netty:netty-handler-proxy"
            ]
        },
        "io.netty:netty-codec-http": {
            "locked": "4.1.36.Final",
            "transitive": [
                "io.netty:netty-codec-http2",
                "io.netty:netty-handler-proxy",
                "io.projectreactor.netty:reactor-netty"
            ]
        },
        "io.netty:netty-codec-http2": {
            "locked": "4.1.36.Final",
            "transitive": [
                "io.projectreactor.netty:reactor-netty"
            ]
        },
        "io.netty:netty-codec-socks": {
            "locked": "4.1.36.Final",
            "transitive": [
                "io.netty:netty-handler-proxy"
            ]
        },
        "io.netty:netty-common": {
            "locked": "4.1.36.Final",
            "transitive": [
                "io.netty:netty-buffer",
                "io.netty:netty-codec",
                "io.netty:netty-codec-http",
                "io.netty:netty-codec-http2",
                "io.netty:netty-codec-socks",
                "io.netty:netty-handler",
                "io.netty:netty-handler-proxy",
                "io.netty:netty-resolver",
                "io.netty:netty-transport",
                "io.netty:netty-transport-native-epoll",
                "io.netty:netty-transport-native-unix-common"
            ]
        },
        "io.netty:netty-handler": {
            "locked": "4.1.36.Final",
            "transitive": [
                "io.netty:netty-codec-http",
                "io.netty:netty-codec-http2",
                "io.projectreactor.netty:reactor-netty"
            ]
        },
        "io.netty:netty-handler-proxy": {
            "locked": "4.1.36.Final",
            "transitive": [
                "io.projectreactor.netty:reactor-netty"
            ]
        },
        "io.netty:netty-resolver": {
            "locked": "4.1.36.Final",
            "transitive": [
                "io.netty:netty-transport"
            ]
        },
        "io.netty:netty-transport": {
            "locked": "4.1.36.Final",
            "transitive": [
                "io.netty:netty-codec",
                "io.netty:netty-codec-http",
                "io.netty:netty-codec-http2",
                "io.netty:netty-codec-socks",
                "io.netty:netty-handler",
                "io.netty:netty-handler-proxy",
                "io.netty:netty-transport-native-epoll",
                "io.netty:netty-transport-native-unix-common"
            ]
        },
        "io.netty:netty-transport-native-epoll": {
            "locked": "4.1.36.Final",
            "transitive": [
                "io.projectreactor.netty:reactor-netty"
            ]
        },
        "io.netty:netty-transport-native-unix-common": {
            "locked": "4.1.36.Final",
            "transitive": [
                "io.netty:netty-transport-native-epoll"
            ]
        },
        "io.opencensus:opencensus-api": {
            "locked": "0.11.0",
            "transitive": [
                "io.grpc:grpc-core",
                "io.opencensus:opencensus-contrib-grpc-metrics"
            ]
        },
        "io.opencensus:opencensus-contrib-grpc-metrics": {
            "locked": "0.11.0",
            "transitive": [
                "io.grpc:grpc-core"
            ]
        },
        "io.projectreactor.addons:reactor-adapter": {
            "locked": "3.1.9.RELEASE",
            "transitive": [
                "com.netflix.titus:titus-common"
            ]
        },
        "io.projectreactor.netty:reactor-netty": {
            "locked": "0.8.10.RELEASE",
            "transitive": [
                "com.netflix.titus:titus-common"
            ]
        },
        "io.projectreactor:reactor-core": {
            "locked": "3.2.10.RELEASE",
            "transitive": [
                "com.netflix.titus:titus-common",
                "io.projectreactor.addons:reactor-adapter",
                "io.projectreactor.netty:reactor-netty",
                "org.springframework:spring-webflux"
            ]
        },
        "io.reactivex.rxjava2:rxjava": {
            "locked": "2.2.10",
            "transitive": [
                "com.github.akarnokd:rxjava2-interop"
            ]
        },
        "io.reactivex:rxjava": {
            "locked": "1.3.8",
            "transitive": [
                "com.github.akarnokd:rxjava2-interop",
                "com.netflix.titus:titus-common"
            ]
        },
        "javax.el:javax.el-api": {
            "locked": "3.0.1-b06",
            "transitive": [
                "com.netflix.titus:titus-common"
            ]
        },
        "javax.inject:javax.inject": {
            "locked": "1",
            "transitive": [
                "com.google.inject:guice",
                "com.netflix.archaius:archaius2-api",
                "com.netflix.governator:governator-api",
                "com.netflix.governator:governator-core"
            ]
        },
        "javax.servlet:javax.servlet-api": {
            "locked": "3.1.0",
            "transitive": [
                "com.netflix.titus:titus-common"
            ]
        },
        "javax.validation:validation-api": {
            "locked": "1.1.0.Final",
            "transitive": [
                "org.hibernate:hibernate-validator"
            ]
        },
        "javax.ws.rs:jsr311-api": {
            "locked": "1.1.1",
            "transitive": [
                "com.netflix.titus:titus-common"
            ]
        },
        "joda-time:joda-time": {
            "locked": "2.8.1",
            "transitive": [
                "com.amazonaws:aws-java-sdk-core"
            ]
        },
        "junit:junit": {
            "locked": "4.12",
            "transitive": [
                "com.google.truth:truth"
            ]
        },
        "log4j:log4j": {
            "locked": "1.2.17",
            "transitive": [
                "org.slf4j:slf4j-log4j12"
            ]
        },
        "org.apache.commons:commons-lang3": {
            "locked": "3.3.2",
            "transitive": [
                "com.netflix.archaius:archaius2-core"
            ]
        },
        "org.apache.httpcomponents:httpclient": {
            "locked": "4.5.9",
            "transitive": [
                "com.amazonaws:aws-java-sdk-core"
            ]
        },
        "org.apache.httpcomponents:httpcore": {
            "locked": "4.4.11",
            "transitive": [
                "org.apache.httpcomponents:httpclient"
            ]
        },
        "org.glassfish:javax.el": {
            "locked": "3.0.1-b11",
            "transitive": [
                "com.netflix.titus:titus-common"
            ]
        },
        "org.hamcrest:hamcrest-core": {
            "locked": "1.3",
            "transitive": [
                "junit:junit"
            ]
        },
        "org.hdrhistogram:HdrHistogram": {
            "locked": "2.1.11",
            "transitive": [
                "com.netflix.titus:titus-common"
            ]
        },
        "org.hibernate:hibernate-validator": {
            "locked": "5.4.3.Final",
            "transitive": [
                "com.netflix.titus:titus-common"
            ]
        },
        "org.jboss.logging:jboss-logging": {
            "locked": "3.3.0.Final",
            "transitive": [
                "org.hibernate:hibernate-validator"
            ]
        },
        "org.reactivestreams:reactive-streams": {
            "locked": "1.0.2",
            "transitive": [
                "com.github.akarnokd:rxjava2-interop",
                "io.projectreactor:reactor-core",
                "io.reactivex.rxjava2:rxjava"
            ]
        },
        "org.slf4j:slf4j-api": {
            "locked": "1.7.25",
            "requested": "1.7.0",
            "transitive": [
                "com.netflix.archaius:archaius2-core",
                "com.netflix.governator:governator-core",
                "com.netflix.spectator:spectator-api",
                "com.netflix.titus:titus-api",
                "com.netflix.titus:titus-common",
                "org.slf4j:slf4j-log4j12"
            ]
        },
        "org.slf4j:slf4j-log4j12": {
            "locked": "1.7.0",
            "requested": "1.7.0",
            "transitive": [
                "com.netflix.titus:titus-api",
                "com.netflix.titus:titus-common"
            ]
        },
        "org.springframework:spring-aop": {
            "locked": "5.1.8.RELEASE",
            "transitive": [
                "org.springframework:spring-context"
            ]
        },
        "org.springframework:spring-beans": {
            "locked": "5.1.8.RELEASE",
            "transitive": [
                "org.springframework:spring-aop",
                "org.springframework:spring-context",
                "org.springframework:spring-web",
                "org.springframework:spring-webflux"
            ]
        },
        "org.springframework:spring-context": {
            "locked": "5.1.8.RELEASE",
            "transitive": [
                "com.netflix.titus:titus-common"
            ]
        },
        "org.springframework:spring-core": {
            "locked": "5.1.8.RELEASE",
            "transitive": [
                "org.springframework:spring-aop",
                "org.springframework:spring-beans",
                "org.springframework:spring-context",
                "org.springframework:spring-expression",
                "org.springframework:spring-web",
                "org.springframework:spring-webflux"
            ]
        },
        "org.springframework:spring-expression": {
            "locked": "5.1.8.RELEASE",
            "transitive": [
                "com.netflix.titus:titus-common",
                "org.springframework:spring-context"
            ]
        },
        "org.springframework:spring-jcl": {
            "locked": "5.1.8.RELEASE",
            "transitive": [
                "org.springframework:spring-core"
            ]
        },
        "org.springframework:spring-web": {
            "locked": "5.1.8.RELEASE",
            "transitive": [
                "org.springframework:spring-webflux"
            ]
        },
        "org.springframework:spring-webflux": {
            "locked": "5.1.8.RELEASE",
            "transitive": [
                "com.netflix.titus:titus-common"
            ]
        },
        "org.xerial.snappy:snappy-java": {
            "locked": "1.1.7.3",
            "transitive": [
                "com.netflix.titus:titus-common"
            ]
        },
        "software.amazon.ion:ion-java": {
            "locked": "1.0.2",
            "transitive": [
                "com.amazonaws:aws-java-sdk-core"
            ]
        }
    },
    "jacocoAgent": {
        "org.jacoco:org.jacoco.agent": {
            "locked": "0.8.0"
        }
    },
    "jacocoAnt": {
        "org.jacoco:org.jacoco.agent": {
            "locked": "0.8.0",
            "transitive": [
                "org.jacoco:org.jacoco.ant"
            ]
        },
        "org.jacoco:org.jacoco.ant": {
            "locked": "0.8.0"
        },
        "org.jacoco:org.jacoco.core": {
            "locked": "0.8.0",
            "transitive": [
                "org.jacoco:org.jacoco.ant",
                "org.jacoco:org.jacoco.report"
            ]
        },
        "org.jacoco:org.jacoco.report": {
            "locked": "0.8.0",
            "transitive": [
                "org.jacoco:org.jacoco.ant"
            ]
        },
        "org.ow2.asm:asm": {
            "locked": "6.0",
            "transitive": [
                "org.jacoco:org.jacoco.core",
                "org.ow2.asm:asm-tree"
            ]
        },
        "org.ow2.asm:asm-analysis": {
            "locked": "6.0",
            "transitive": [
                "org.jacoco:org.jacoco.core"
            ]
        },
        "org.ow2.asm:asm-commons": {
            "locked": "6.0",
            "transitive": [
                "org.jacoco:org.jacoco.core"
            ]
        },
        "org.ow2.asm:asm-tree": {
            "locked": "6.0",
            "transitive": [
                "org.jacoco:org.jacoco.core",
                "org.ow2.asm:asm-analysis",
                "org.ow2.asm:asm-commons",
                "org.ow2.asm:asm-util"
            ]
        },
        "org.ow2.asm:asm-util": {
            "locked": "6.0",
            "transitive": [
                "org.jacoco:org.jacoco.core"
            ]
        }
    },
    "runtime": {
        "aopalliance:aopalliance": {
            "locked": "1.0",
            "transitive": [
                "com.google.inject:guice"
            ]
        },
        "com.amazonaws:aws-java-sdk-applicationautoscaling": {
<<<<<<< HEAD
            "locked": "1.11.602",
            "requested": "1.11.+"
        },
        "com.amazonaws:aws-java-sdk-autoscaling": {
            "locked": "1.11.602",
            "requested": "1.11.+"
        },
        "com.amazonaws:aws-java-sdk-cloudwatch": {
            "locked": "1.11.602",
            "requested": "1.11.+"
        },
        "com.amazonaws:aws-java-sdk-core": {
            "locked": "1.11.602",
=======
            "locked": "1.11.600",
            "requested": "1.11.+"
        },
        "com.amazonaws:aws-java-sdk-autoscaling": {
            "locked": "1.11.600",
            "requested": "1.11.+"
        },
        "com.amazonaws:aws-java-sdk-cloudwatch": {
            "locked": "1.11.600",
            "requested": "1.11.+"
        },
        "com.amazonaws:aws-java-sdk-core": {
            "locked": "1.11.600",
>>>>>>> e2657a5d
            "transitive": [
                "com.amazonaws:aws-java-sdk-applicationautoscaling",
                "com.amazonaws:aws-java-sdk-autoscaling",
                "com.amazonaws:aws-java-sdk-cloudwatch",
                "com.amazonaws:aws-java-sdk-ec2",
                "com.amazonaws:aws-java-sdk-elasticloadbalancingv2",
                "com.amazonaws:aws-java-sdk-iam"
            ]
        },
        "com.amazonaws:aws-java-sdk-ec2": {
<<<<<<< HEAD
            "locked": "1.11.602",
            "requested": "1.11.+"
        },
        "com.amazonaws:aws-java-sdk-elasticloadbalancingv2": {
            "locked": "1.11.602",
            "requested": "1.11.+"
        },
        "com.amazonaws:aws-java-sdk-iam": {
            "locked": "1.11.602",
            "requested": "1.11.+"
        },
        "com.amazonaws:jmespath-java": {
            "locked": "1.11.602",
=======
            "locked": "1.11.600",
            "requested": "1.11.+"
        },
        "com.amazonaws:aws-java-sdk-elasticloadbalancingv2": {
            "locked": "1.11.600",
            "requested": "1.11.+"
        },
        "com.amazonaws:aws-java-sdk-iam": {
            "locked": "1.11.600",
            "requested": "1.11.+"
        },
        "com.amazonaws:jmespath-java": {
            "locked": "1.11.600",
>>>>>>> e2657a5d
            "transitive": [
                "com.amazonaws:aws-java-sdk-applicationautoscaling",
                "com.amazonaws:aws-java-sdk-autoscaling",
                "com.amazonaws:aws-java-sdk-cloudwatch",
                "com.amazonaws:aws-java-sdk-ec2",
                "com.amazonaws:aws-java-sdk-elasticloadbalancingv2",
                "com.amazonaws:aws-java-sdk-iam"
            ]
        },
        "com.fasterxml.jackson.core:jackson-annotations": {
            "locked": "2.9.0",
            "transitive": [
                "com.fasterxml.jackson.core:jackson-databind"
            ]
        },
        "com.fasterxml.jackson.core:jackson-core": {
            "locked": "2.9.9",
            "transitive": [
                "com.fasterxml.jackson.core:jackson-databind",
                "com.fasterxml.jackson.dataformat:jackson-dataformat-cbor",
                "com.fasterxml.jackson.datatype:jackson-datatype-jdk8"
            ]
        },
        "com.fasterxml.jackson.core:jackson-databind": {
            "locked": "2.9.9.2",
            "transitive": [
                "com.amazonaws:aws-java-sdk-core",
                "com.amazonaws:jmespath-java",
                "com.fasterxml.jackson.datatype:jackson-datatype-jdk8",
                "com.netflix.titus:titus-common"
            ]
        },
        "com.fasterxml.jackson.dataformat:jackson-dataformat-cbor": {
            "locked": "2.6.7",
            "transitive": [
                "com.amazonaws:aws-java-sdk-core"
            ]
        },
        "com.fasterxml.jackson.datatype:jackson-datatype-jdk8": {
            "locked": "2.9.9",
            "transitive": [
                "com.netflix.titus:titus-common"
            ]
        },
        "com.fasterxml:classmate": {
            "locked": "1.3.1",
            "transitive": [
                "org.hibernate:hibernate-validator"
            ]
        },
        "com.github.akarnokd:rxjava2-interop": {
            "locked": "0.13.7",
            "transitive": [
                "com.netflix.titus:titus-common"
            ]
        },
        "com.github.ben-manes.caffeine:caffeine": {
            "locked": "2.6.2",
            "transitive": [
                "com.netflix.titus:titus-common"
            ]
        },
        "com.google.api.grpc:proto-google-common-protos": {
            "locked": "1.0.0",
            "transitive": [
                "io.grpc:grpc-protobuf"
            ]
        },
        "com.google.code.findbugs:jsr305": {
            "locked": "3.0.0",
            "transitive": [
                "io.grpc:grpc-core"
            ]
        },
        "com.google.code.gson:gson": {
            "locked": "2.7",
            "transitive": [
                "com.google.protobuf:protobuf-java-util",
                "io.grpc:grpc-core"
            ]
        },
        "com.google.errorprone:error_prone_annotations": {
            "locked": "2.1.2",
            "transitive": [
                "com.google.truth.extensions:truth-liteproto-extension",
                "com.google.truth.extensions:truth-proto-extension",
                "com.google.truth:truth",
                "io.grpc:grpc-core"
            ]
        },
        "com.google.guava:guava": {
            "locked": "20.0",
            "transitive": [
                "com.google.inject:guice",
                "com.google.protobuf:protobuf-java-util",
                "com.google.truth.extensions:truth-liteproto-extension",
                "com.google.truth.extensions:truth-proto-extension",
                "com.google.truth:truth",
                "com.netflix.titus:titus-common",
                "io.grpc:grpc-core",
                "io.grpc:grpc-protobuf",
                "io.grpc:grpc-protobuf-lite",
                "io.opencensus:opencensus-api"
            ]
        },
        "com.google.inject.extensions:guice-assistedinject": {
            "locked": "4.1.0",
            "transitive": [
                "com.google.inject.extensions:guice-grapher"
            ]
        },
        "com.google.inject.extensions:guice-grapher": {
            "locked": "4.1.0",
            "transitive": [
                "com.netflix.governator:governator-core"
            ]
        },
        "com.google.inject.extensions:guice-multibindings": {
            "locked": "4.1.0",
            "transitive": [
                "com.google.inject.extensions:guice-grapher",
                "com.netflix.governator:governator-core"
            ]
        },
        "com.google.inject:guice": {
            "locked": "4.1.0",
            "transitive": [
                "com.google.inject.extensions:guice-assistedinject",
                "com.google.inject.extensions:guice-grapher",
                "com.google.inject.extensions:guice-multibindings",
                "com.netflix.governator:governator-core"
            ]
        },
        "com.google.protobuf:protobuf-java": {
            "locked": "3.5.1",
            "transitive": [
                "com.google.protobuf:protobuf-java-util",
                "com.google.truth.extensions:truth-liteproto-extension",
                "com.google.truth.extensions:truth-proto-extension",
                "com.netflix.titus:titus-common",
                "io.grpc:grpc-protobuf"
            ]
        },
        "com.google.protobuf:protobuf-java-util": {
            "locked": "3.5.1",
            "transitive": [
                "io.grpc:grpc-protobuf"
            ]
        },
        "com.google.truth.extensions:truth-liteproto-extension": {
            "locked": "0.34",
            "transitive": [
                "com.google.truth.extensions:truth-proto-extension"
            ]
        },
        "com.google.truth.extensions:truth-proto-extension": {
            "locked": "0.34",
            "transitive": [
                "com.netflix.titus:titus-common"
            ]
        },
        "com.google.truth:truth": {
            "locked": "0.34",
            "transitive": [
                "com.google.truth.extensions:truth-liteproto-extension",
                "com.google.truth.extensions:truth-proto-extension"
            ]
        },
        "com.netflix.archaius:archaius2-api": {
            "locked": "2.3.14",
            "transitive": [
                "com.netflix.archaius:archaius2-core"
            ]
        },
        "com.netflix.archaius:archaius2-core": {
            "locked": "2.3.14",
            "transitive": [
                "com.netflix.titus:titus-common"
            ]
        },
        "com.netflix.governator:governator-api": {
            "locked": "1.15.11",
            "transitive": [
                "com.netflix.governator:governator-core"
            ]
        },
        "com.netflix.governator:governator-core": {
            "locked": "1.15.11",
            "transitive": [
                "com.netflix.titus:titus-common"
            ]
        },
        "com.netflix.numerus:numerus": {
            "locked": "1.1",
            "transitive": [
                "com.netflix.titus:titus-common"
            ]
        },
        "com.netflix.spectator:spectator-api": {
            "locked": "0.59.0",
            "transitive": [
                "com.netflix.titus:titus-common"
            ]
        },
        "com.netflix.titus:titus-api": {
            "project": true
        },
        "com.netflix.titus:titus-common": {
            "project": true,
            "transitive": [
                "com.netflix.titus:titus-api"
            ]
        },
        "com.squareup.okhttp3:okhttp": {
            "locked": "3.8.0",
            "transitive": [
                "com.netflix.titus:titus-common"
            ]
        },
        "com.squareup.okio:okio": {
            "locked": "1.13.0",
            "transitive": [
                "com.squareup.okhttp3:okhttp"
            ]
        },
        "commons-codec:commons-codec": {
            "locked": "1.11",
            "transitive": [
                "org.apache.httpcomponents:httpclient"
            ]
        },
        "commons-logging:commons-logging": {
            "locked": "1.2",
            "transitive": [
                "com.amazonaws:aws-java-sdk-core",
                "org.apache.httpcomponents:httpclient"
            ]
        },
        "io.grpc:grpc-context": {
            "locked": "1.10.1",
            "transitive": [
                "io.grpc:grpc-core"
            ]
        },
        "io.grpc:grpc-core": {
            "locked": "1.10.1",
            "transitive": [
                "io.grpc:grpc-netty-shaded",
                "io.grpc:grpc-protobuf",
                "io.grpc:grpc-protobuf-lite",
                "io.grpc:grpc-stub"
            ]
        },
        "io.grpc:grpc-netty-shaded": {
            "locked": "1.10.1",
            "transitive": [
                "com.netflix.titus:titus-common"
            ]
        },
        "io.grpc:grpc-protobuf": {
            "locked": "1.10.1",
            "transitive": [
                "com.netflix.titus:titus-common"
            ]
        },
        "io.grpc:grpc-protobuf-lite": {
            "locked": "1.10.1",
            "transitive": [
                "io.grpc:grpc-protobuf"
            ]
        },
        "io.grpc:grpc-stub": {
            "locked": "1.10.1",
            "transitive": [
                "com.netflix.titus:titus-common"
            ]
        },
        "io.javaslang:javaslang": {
            "locked": "2.0.6",
            "requested": "2.0.6"
        },
        "io.javaslang:javaslang-match": {
            "locked": "2.0.6",
            "transitive": [
                "io.javaslang:javaslang"
            ]
        },
        "io.netty:netty-buffer": {
            "locked": "4.1.36.Final",
            "transitive": [
                "io.netty:netty-codec",
                "io.netty:netty-codec-http",
                "io.netty:netty-codec-http2",
                "io.netty:netty-codec-socks",
                "io.netty:netty-handler",
                "io.netty:netty-handler-proxy",
                "io.netty:netty-transport",
                "io.netty:netty-transport-native-epoll",
                "io.netty:netty-transport-native-unix-common"
            ]
        },
        "io.netty:netty-codec": {
            "locked": "4.1.36.Final",
            "transitive": [
                "io.netty:netty-codec-http",
                "io.netty:netty-codec-http2",
                "io.netty:netty-codec-socks",
                "io.netty:netty-handler",
                "io.netty:netty-handler-proxy"
            ]
        },
        "io.netty:netty-codec-http": {
            "locked": "4.1.36.Final",
            "transitive": [
                "io.netty:netty-codec-http2",
                "io.netty:netty-handler-proxy",
                "io.projectreactor.netty:reactor-netty"
            ]
        },
        "io.netty:netty-codec-http2": {
            "locked": "4.1.36.Final",
            "transitive": [
                "io.projectreactor.netty:reactor-netty"
            ]
        },
        "io.netty:netty-codec-socks": {
            "locked": "4.1.36.Final",
            "transitive": [
                "io.netty:netty-handler-proxy"
            ]
        },
        "io.netty:netty-common": {
            "locked": "4.1.36.Final",
            "transitive": [
                "io.netty:netty-buffer",
                "io.netty:netty-codec",
                "io.netty:netty-codec-http",
                "io.netty:netty-codec-http2",
                "io.netty:netty-codec-socks",
                "io.netty:netty-handler",
                "io.netty:netty-handler-proxy",
                "io.netty:netty-resolver",
                "io.netty:netty-transport",
                "io.netty:netty-transport-native-epoll",
                "io.netty:netty-transport-native-unix-common"
            ]
        },
        "io.netty:netty-handler": {
            "locked": "4.1.36.Final",
            "transitive": [
                "io.netty:netty-codec-http",
                "io.netty:netty-codec-http2",
                "io.projectreactor.netty:reactor-netty"
            ]
        },
        "io.netty:netty-handler-proxy": {
            "locked": "4.1.36.Final",
            "transitive": [
                "io.projectreactor.netty:reactor-netty"
            ]
        },
        "io.netty:netty-resolver": {
            "locked": "4.1.36.Final",
            "transitive": [
                "io.netty:netty-transport"
            ]
        },
        "io.netty:netty-transport": {
            "locked": "4.1.36.Final",
            "transitive": [
                "io.netty:netty-codec",
                "io.netty:netty-codec-http",
                "io.netty:netty-codec-http2",
                "io.netty:netty-codec-socks",
                "io.netty:netty-handler",
                "io.netty:netty-handler-proxy",
                "io.netty:netty-transport-native-epoll",
                "io.netty:netty-transport-native-unix-common"
            ]
        },
        "io.netty:netty-transport-native-epoll": {
            "locked": "4.1.36.Final",
            "transitive": [
                "io.projectreactor.netty:reactor-netty"
            ]
        },
        "io.netty:netty-transport-native-unix-common": {
            "locked": "4.1.36.Final",
            "transitive": [
                "io.netty:netty-transport-native-epoll"
            ]
        },
        "io.opencensus:opencensus-api": {
            "locked": "0.11.0",
            "transitive": [
                "io.grpc:grpc-core",
                "io.opencensus:opencensus-contrib-grpc-metrics"
            ]
        },
        "io.opencensus:opencensus-contrib-grpc-metrics": {
            "locked": "0.11.0",
            "transitive": [
                "io.grpc:grpc-core"
            ]
        },
        "io.projectreactor.addons:reactor-adapter": {
            "locked": "3.1.9.RELEASE",
            "transitive": [
                "com.netflix.titus:titus-common"
            ]
        },
        "io.projectreactor.netty:reactor-netty": {
            "locked": "0.8.10.RELEASE",
            "transitive": [
                "com.netflix.titus:titus-common"
            ]
        },
        "io.projectreactor:reactor-core": {
            "locked": "3.2.10.RELEASE",
            "transitive": [
                "com.netflix.titus:titus-common",
                "io.projectreactor.addons:reactor-adapter",
                "io.projectreactor.netty:reactor-netty",
                "org.springframework:spring-webflux"
            ]
        },
        "io.reactivex.rxjava2:rxjava": {
            "locked": "2.2.10",
            "transitive": [
                "com.github.akarnokd:rxjava2-interop"
            ]
        },
        "io.reactivex:rxjava": {
            "locked": "1.3.8",
            "transitive": [
                "com.github.akarnokd:rxjava2-interop",
                "com.netflix.titus:titus-common"
            ]
        },
        "javax.el:javax.el-api": {
            "locked": "3.0.1-b06",
            "transitive": [
                "com.netflix.titus:titus-common"
            ]
        },
        "javax.inject:javax.inject": {
            "locked": "1",
            "transitive": [
                "com.google.inject:guice",
                "com.netflix.archaius:archaius2-api",
                "com.netflix.governator:governator-api",
                "com.netflix.governator:governator-core"
            ]
        },
        "javax.servlet:javax.servlet-api": {
            "locked": "3.1.0",
            "transitive": [
                "com.netflix.titus:titus-common"
            ]
        },
        "javax.validation:validation-api": {
            "locked": "1.1.0.Final",
            "transitive": [
                "org.hibernate:hibernate-validator"
            ]
        },
        "javax.ws.rs:jsr311-api": {
            "locked": "1.1.1",
            "transitive": [
                "com.netflix.titus:titus-common"
            ]
        },
        "joda-time:joda-time": {
            "locked": "2.8.1",
            "transitive": [
                "com.amazonaws:aws-java-sdk-core"
            ]
        },
        "junit:junit": {
            "locked": "4.12",
            "transitive": [
                "com.google.truth:truth"
            ]
        },
        "log4j:log4j": {
            "locked": "1.2.17",
            "transitive": [
                "org.slf4j:slf4j-log4j12"
            ]
        },
        "org.apache.commons:commons-lang3": {
            "locked": "3.3.2",
            "transitive": [
                "com.netflix.archaius:archaius2-core"
            ]
        },
        "org.apache.httpcomponents:httpclient": {
            "locked": "4.5.9",
            "transitive": [
                "com.amazonaws:aws-java-sdk-core"
            ]
        },
        "org.apache.httpcomponents:httpcore": {
            "locked": "4.4.11",
            "transitive": [
                "org.apache.httpcomponents:httpclient"
            ]
        },
        "org.glassfish:javax.el": {
            "locked": "3.0.1-b11",
            "transitive": [
                "com.netflix.titus:titus-common"
            ]
        },
        "org.hamcrest:hamcrest-core": {
            "locked": "1.3",
            "transitive": [
                "junit:junit"
            ]
        },
        "org.hdrhistogram:HdrHistogram": {
            "locked": "2.1.11",
            "transitive": [
                "com.netflix.titus:titus-common"
            ]
        },
        "org.hibernate:hibernate-validator": {
            "locked": "5.4.3.Final",
            "transitive": [
                "com.netflix.titus:titus-common"
            ]
        },
        "org.jboss.logging:jboss-logging": {
            "locked": "3.3.0.Final",
            "transitive": [
                "org.hibernate:hibernate-validator"
            ]
        },
        "org.reactivestreams:reactive-streams": {
            "locked": "1.0.2",
            "transitive": [
                "com.github.akarnokd:rxjava2-interop",
                "io.projectreactor:reactor-core",
                "io.reactivex.rxjava2:rxjava"
            ]
        },
        "org.slf4j:slf4j-api": {
            "locked": "1.7.25",
            "requested": "1.7.0",
            "transitive": [
                "com.netflix.archaius:archaius2-core",
                "com.netflix.governator:governator-core",
                "com.netflix.spectator:spectator-api",
                "com.netflix.titus:titus-api",
                "com.netflix.titus:titus-common",
                "org.slf4j:slf4j-log4j12"
            ]
        },
        "org.slf4j:slf4j-log4j12": {
            "locked": "1.7.0",
            "requested": "1.7.0",
            "transitive": [
                "com.netflix.titus:titus-api",
                "com.netflix.titus:titus-common"
            ]
        },
        "org.springframework:spring-aop": {
            "locked": "5.1.8.RELEASE",
            "transitive": [
                "org.springframework:spring-context"
            ]
        },
        "org.springframework:spring-beans": {
            "locked": "5.1.8.RELEASE",
            "transitive": [
                "org.springframework:spring-aop",
                "org.springframework:spring-context",
                "org.springframework:spring-web",
                "org.springframework:spring-webflux"
            ]
        },
        "org.springframework:spring-context": {
            "locked": "5.1.8.RELEASE",
            "transitive": [
                "com.netflix.titus:titus-common"
            ]
        },
        "org.springframework:spring-core": {
            "locked": "5.1.8.RELEASE",
            "transitive": [
                "org.springframework:spring-aop",
                "org.springframework:spring-beans",
                "org.springframework:spring-context",
                "org.springframework:spring-expression",
                "org.springframework:spring-web",
                "org.springframework:spring-webflux"
            ]
        },
        "org.springframework:spring-expression": {
            "locked": "5.1.8.RELEASE",
            "transitive": [
                "com.netflix.titus:titus-common",
                "org.springframework:spring-context"
            ]
        },
        "org.springframework:spring-jcl": {
            "locked": "5.1.8.RELEASE",
            "transitive": [
                "org.springframework:spring-core"
            ]
        },
        "org.springframework:spring-web": {
            "locked": "5.1.8.RELEASE",
            "transitive": [
                "org.springframework:spring-webflux"
            ]
        },
        "org.springframework:spring-webflux": {
            "locked": "5.1.8.RELEASE",
            "transitive": [
                "com.netflix.titus:titus-common"
            ]
        },
        "org.xerial.snappy:snappy-java": {
            "locked": "1.1.7.3",
            "transitive": [
                "com.netflix.titus:titus-common"
            ]
        },
        "software.amazon.ion:ion-java": {
            "locked": "1.0.2",
            "transitive": [
                "com.amazonaws:aws-java-sdk-core"
            ]
        }
    },
    "runtimeClasspath": {
        "aopalliance:aopalliance": {
            "locked": "1.0",
            "transitive": [
                "com.google.inject:guice"
            ]
        },
        "com.amazonaws:aws-java-sdk-applicationautoscaling": {
<<<<<<< HEAD
            "locked": "1.11.602",
            "requested": "1.11.+"
        },
        "com.amazonaws:aws-java-sdk-autoscaling": {
            "locked": "1.11.602",
            "requested": "1.11.+"
        },
        "com.amazonaws:aws-java-sdk-cloudwatch": {
            "locked": "1.11.602",
            "requested": "1.11.+"
        },
        "com.amazonaws:aws-java-sdk-core": {
            "locked": "1.11.602",
=======
            "locked": "1.11.600",
            "requested": "1.11.+"
        },
        "com.amazonaws:aws-java-sdk-autoscaling": {
            "locked": "1.11.600",
            "requested": "1.11.+"
        },
        "com.amazonaws:aws-java-sdk-cloudwatch": {
            "locked": "1.11.600",
            "requested": "1.11.+"
        },
        "com.amazonaws:aws-java-sdk-core": {
            "locked": "1.11.600",
>>>>>>> e2657a5d
            "transitive": [
                "com.amazonaws:aws-java-sdk-applicationautoscaling",
                "com.amazonaws:aws-java-sdk-autoscaling",
                "com.amazonaws:aws-java-sdk-cloudwatch",
                "com.amazonaws:aws-java-sdk-ec2",
                "com.amazonaws:aws-java-sdk-elasticloadbalancingv2",
                "com.amazonaws:aws-java-sdk-iam"
            ]
        },
        "com.amazonaws:aws-java-sdk-ec2": {
<<<<<<< HEAD
            "locked": "1.11.602",
            "requested": "1.11.+"
        },
        "com.amazonaws:aws-java-sdk-elasticloadbalancingv2": {
            "locked": "1.11.602",
            "requested": "1.11.+"
        },
        "com.amazonaws:aws-java-sdk-iam": {
            "locked": "1.11.602",
            "requested": "1.11.+"
        },
        "com.amazonaws:jmespath-java": {
            "locked": "1.11.602",
=======
            "locked": "1.11.600",
            "requested": "1.11.+"
        },
        "com.amazonaws:aws-java-sdk-elasticloadbalancingv2": {
            "locked": "1.11.600",
            "requested": "1.11.+"
        },
        "com.amazonaws:aws-java-sdk-iam": {
            "locked": "1.11.600",
            "requested": "1.11.+"
        },
        "com.amazonaws:jmespath-java": {
            "locked": "1.11.600",
>>>>>>> e2657a5d
            "transitive": [
                "com.amazonaws:aws-java-sdk-applicationautoscaling",
                "com.amazonaws:aws-java-sdk-autoscaling",
                "com.amazonaws:aws-java-sdk-cloudwatch",
                "com.amazonaws:aws-java-sdk-ec2",
                "com.amazonaws:aws-java-sdk-elasticloadbalancingv2",
                "com.amazonaws:aws-java-sdk-iam"
            ]
        },
        "com.fasterxml.jackson.core:jackson-annotations": {
            "locked": "2.9.0",
            "transitive": [
                "com.fasterxml.jackson.core:jackson-databind"
            ]
        },
        "com.fasterxml.jackson.core:jackson-core": {
            "locked": "2.9.9",
            "transitive": [
                "com.fasterxml.jackson.core:jackson-databind",
                "com.fasterxml.jackson.dataformat:jackson-dataformat-cbor",
                "com.fasterxml.jackson.datatype:jackson-datatype-jdk8"
            ]
        },
        "com.fasterxml.jackson.core:jackson-databind": {
            "locked": "2.9.9.2",
            "transitive": [
                "com.amazonaws:aws-java-sdk-core",
                "com.amazonaws:jmespath-java",
                "com.fasterxml.jackson.datatype:jackson-datatype-jdk8",
                "com.netflix.titus:titus-common"
            ]
        },
        "com.fasterxml.jackson.dataformat:jackson-dataformat-cbor": {
            "locked": "2.6.7",
            "transitive": [
                "com.amazonaws:aws-java-sdk-core"
            ]
        },
        "com.fasterxml.jackson.datatype:jackson-datatype-jdk8": {
            "locked": "2.9.9",
            "transitive": [
                "com.netflix.titus:titus-common"
            ]
        },
        "com.fasterxml:classmate": {
            "locked": "1.3.1",
            "transitive": [
                "org.hibernate:hibernate-validator"
            ]
        },
        "com.github.akarnokd:rxjava2-interop": {
            "locked": "0.13.7",
            "transitive": [
                "com.netflix.titus:titus-common"
            ]
        },
        "com.github.ben-manes.caffeine:caffeine": {
            "locked": "2.6.2",
            "transitive": [
                "com.netflix.titus:titus-common"
            ]
        },
        "com.google.api.grpc:proto-google-common-protos": {
            "locked": "1.0.0",
            "transitive": [
                "io.grpc:grpc-protobuf"
            ]
        },
        "com.google.code.findbugs:jsr305": {
            "locked": "3.0.0",
            "transitive": [
                "io.grpc:grpc-core"
            ]
        },
        "com.google.code.gson:gson": {
            "locked": "2.7",
            "transitive": [
                "com.google.protobuf:protobuf-java-util",
                "io.grpc:grpc-core"
            ]
        },
        "com.google.errorprone:error_prone_annotations": {
            "locked": "2.1.2",
            "transitive": [
                "com.google.truth.extensions:truth-liteproto-extension",
                "com.google.truth.extensions:truth-proto-extension",
                "com.google.truth:truth",
                "io.grpc:grpc-core"
            ]
        },
        "com.google.guava:guava": {
            "locked": "20.0",
            "transitive": [
                "com.google.inject:guice",
                "com.google.protobuf:protobuf-java-util",
                "com.google.truth.extensions:truth-liteproto-extension",
                "com.google.truth.extensions:truth-proto-extension",
                "com.google.truth:truth",
                "com.netflix.titus:titus-common",
                "io.grpc:grpc-core",
                "io.grpc:grpc-protobuf",
                "io.grpc:grpc-protobuf-lite",
                "io.opencensus:opencensus-api"
            ]
        },
        "com.google.inject.extensions:guice-assistedinject": {
            "locked": "4.1.0",
            "transitive": [
                "com.google.inject.extensions:guice-grapher"
            ]
        },
        "com.google.inject.extensions:guice-grapher": {
            "locked": "4.1.0",
            "transitive": [
                "com.netflix.governator:governator-core"
            ]
        },
        "com.google.inject.extensions:guice-multibindings": {
            "locked": "4.1.0",
            "transitive": [
                "com.google.inject.extensions:guice-grapher",
                "com.netflix.governator:governator-core"
            ]
        },
        "com.google.inject:guice": {
            "locked": "4.1.0",
            "transitive": [
                "com.google.inject.extensions:guice-assistedinject",
                "com.google.inject.extensions:guice-grapher",
                "com.google.inject.extensions:guice-multibindings",
                "com.netflix.governator:governator-core"
            ]
        },
        "com.google.protobuf:protobuf-java": {
            "locked": "3.5.1",
            "transitive": [
                "com.google.protobuf:protobuf-java-util",
                "com.google.truth.extensions:truth-liteproto-extension",
                "com.google.truth.extensions:truth-proto-extension",
                "com.netflix.titus:titus-common",
                "io.grpc:grpc-protobuf"
            ]
        },
        "com.google.protobuf:protobuf-java-util": {
            "locked": "3.5.1",
            "transitive": [
                "io.grpc:grpc-protobuf"
            ]
        },
        "com.google.truth.extensions:truth-liteproto-extension": {
            "locked": "0.34",
            "transitive": [
                "com.google.truth.extensions:truth-proto-extension"
            ]
        },
        "com.google.truth.extensions:truth-proto-extension": {
            "locked": "0.34",
            "transitive": [
                "com.netflix.titus:titus-common"
            ]
        },
        "com.google.truth:truth": {
            "locked": "0.34",
            "transitive": [
                "com.google.truth.extensions:truth-liteproto-extension",
                "com.google.truth.extensions:truth-proto-extension"
            ]
        },
        "com.netflix.archaius:archaius2-api": {
            "locked": "2.3.14",
            "transitive": [
                "com.netflix.archaius:archaius2-core"
            ]
        },
        "com.netflix.archaius:archaius2-core": {
            "locked": "2.3.14",
            "transitive": [
                "com.netflix.titus:titus-common"
            ]
        },
        "com.netflix.governator:governator-api": {
            "locked": "1.15.11",
            "transitive": [
                "com.netflix.governator:governator-core"
            ]
        },
        "com.netflix.governator:governator-core": {
            "locked": "1.15.11",
            "transitive": [
                "com.netflix.titus:titus-common"
            ]
        },
        "com.netflix.numerus:numerus": {
            "locked": "1.1",
            "transitive": [
                "com.netflix.titus:titus-common"
            ]
        },
        "com.netflix.spectator:spectator-api": {
            "locked": "0.59.0",
            "transitive": [
                "com.netflix.titus:titus-common"
            ]
        },
        "com.netflix.titus:titus-api": {
            "project": true
        },
        "com.netflix.titus:titus-common": {
            "project": true,
            "transitive": [
                "com.netflix.titus:titus-api"
            ]
        },
        "com.squareup.okhttp3:okhttp": {
            "locked": "3.8.0",
            "transitive": [
                "com.netflix.titus:titus-common"
            ]
        },
        "com.squareup.okio:okio": {
            "locked": "1.13.0",
            "transitive": [
                "com.squareup.okhttp3:okhttp"
            ]
        },
        "commons-codec:commons-codec": {
            "locked": "1.11",
            "transitive": [
                "org.apache.httpcomponents:httpclient"
            ]
        },
        "commons-logging:commons-logging": {
            "locked": "1.2",
            "transitive": [
                "com.amazonaws:aws-java-sdk-core",
                "org.apache.httpcomponents:httpclient"
            ]
        },
        "io.grpc:grpc-context": {
            "locked": "1.10.1",
            "transitive": [
                "io.grpc:grpc-core"
            ]
        },
        "io.grpc:grpc-core": {
            "locked": "1.10.1",
            "transitive": [
                "io.grpc:grpc-netty-shaded",
                "io.grpc:grpc-protobuf",
                "io.grpc:grpc-protobuf-lite",
                "io.grpc:grpc-stub"
            ]
        },
        "io.grpc:grpc-netty-shaded": {
            "locked": "1.10.1",
            "transitive": [
                "com.netflix.titus:titus-common"
            ]
        },
        "io.grpc:grpc-protobuf": {
            "locked": "1.10.1",
            "transitive": [
                "com.netflix.titus:titus-common"
            ]
        },
        "io.grpc:grpc-protobuf-lite": {
            "locked": "1.10.1",
            "transitive": [
                "io.grpc:grpc-protobuf"
            ]
        },
        "io.grpc:grpc-stub": {
            "locked": "1.10.1",
            "transitive": [
                "com.netflix.titus:titus-common"
            ]
        },
        "io.javaslang:javaslang": {
            "locked": "2.0.6",
            "requested": "2.0.6"
        },
        "io.javaslang:javaslang-match": {
            "locked": "2.0.6",
            "transitive": [
                "io.javaslang:javaslang"
            ]
        },
        "io.netty:netty-buffer": {
            "locked": "4.1.36.Final",
            "transitive": [
                "io.netty:netty-codec",
                "io.netty:netty-codec-http",
                "io.netty:netty-codec-http2",
                "io.netty:netty-codec-socks",
                "io.netty:netty-handler",
                "io.netty:netty-handler-proxy",
                "io.netty:netty-transport",
                "io.netty:netty-transport-native-epoll",
                "io.netty:netty-transport-native-unix-common"
            ]
        },
        "io.netty:netty-codec": {
            "locked": "4.1.36.Final",
            "transitive": [
                "io.netty:netty-codec-http",
                "io.netty:netty-codec-http2",
                "io.netty:netty-codec-socks",
                "io.netty:netty-handler",
                "io.netty:netty-handler-proxy"
            ]
        },
        "io.netty:netty-codec-http": {
            "locked": "4.1.36.Final",
            "transitive": [
                "io.netty:netty-codec-http2",
                "io.netty:netty-handler-proxy",
                "io.projectreactor.netty:reactor-netty"
            ]
        },
        "io.netty:netty-codec-http2": {
            "locked": "4.1.36.Final",
            "transitive": [
                "io.projectreactor.netty:reactor-netty"
            ]
        },
        "io.netty:netty-codec-socks": {
            "locked": "4.1.36.Final",
            "transitive": [
                "io.netty:netty-handler-proxy"
            ]
        },
        "io.netty:netty-common": {
            "locked": "4.1.36.Final",
            "transitive": [
                "io.netty:netty-buffer",
                "io.netty:netty-codec",
                "io.netty:netty-codec-http",
                "io.netty:netty-codec-http2",
                "io.netty:netty-codec-socks",
                "io.netty:netty-handler",
                "io.netty:netty-handler-proxy",
                "io.netty:netty-resolver",
                "io.netty:netty-transport",
                "io.netty:netty-transport-native-epoll",
                "io.netty:netty-transport-native-unix-common"
            ]
        },
        "io.netty:netty-handler": {
            "locked": "4.1.36.Final",
            "transitive": [
                "io.netty:netty-codec-http",
                "io.netty:netty-codec-http2",
                "io.projectreactor.netty:reactor-netty"
            ]
        },
        "io.netty:netty-handler-proxy": {
            "locked": "4.1.36.Final",
            "transitive": [
                "io.projectreactor.netty:reactor-netty"
            ]
        },
        "io.netty:netty-resolver": {
            "locked": "4.1.36.Final",
            "transitive": [
                "io.netty:netty-transport"
            ]
        },
        "io.netty:netty-transport": {
            "locked": "4.1.36.Final",
            "transitive": [
                "io.netty:netty-codec",
                "io.netty:netty-codec-http",
                "io.netty:netty-codec-http2",
                "io.netty:netty-codec-socks",
                "io.netty:netty-handler",
                "io.netty:netty-handler-proxy",
                "io.netty:netty-transport-native-epoll",
                "io.netty:netty-transport-native-unix-common"
            ]
        },
        "io.netty:netty-transport-native-epoll": {
            "locked": "4.1.36.Final",
            "transitive": [
                "io.projectreactor.netty:reactor-netty"
            ]
        },
        "io.netty:netty-transport-native-unix-common": {
            "locked": "4.1.36.Final",
            "transitive": [
                "io.netty:netty-transport-native-epoll"
            ]
        },
        "io.opencensus:opencensus-api": {
            "locked": "0.11.0",
            "transitive": [
                "io.grpc:grpc-core",
                "io.opencensus:opencensus-contrib-grpc-metrics"
            ]
        },
        "io.opencensus:opencensus-contrib-grpc-metrics": {
            "locked": "0.11.0",
            "transitive": [
                "io.grpc:grpc-core"
            ]
        },
        "io.projectreactor.addons:reactor-adapter": {
            "locked": "3.1.9.RELEASE",
            "transitive": [
                "com.netflix.titus:titus-common"
            ]
        },
        "io.projectreactor.netty:reactor-netty": {
            "locked": "0.8.10.RELEASE",
            "transitive": [
                "com.netflix.titus:titus-common"
            ]
        },
        "io.projectreactor:reactor-core": {
            "locked": "3.2.10.RELEASE",
            "transitive": [
                "com.netflix.titus:titus-common",
                "io.projectreactor.addons:reactor-adapter",
                "io.projectreactor.netty:reactor-netty",
                "org.springframework:spring-webflux"
            ]
        },
        "io.reactivex.rxjava2:rxjava": {
            "locked": "2.2.10",
            "transitive": [
                "com.github.akarnokd:rxjava2-interop"
            ]
        },
        "io.reactivex:rxjava": {
            "locked": "1.3.8",
            "transitive": [
                "com.github.akarnokd:rxjava2-interop",
                "com.netflix.titus:titus-common"
            ]
        },
        "javax.el:javax.el-api": {
            "locked": "3.0.1-b06",
            "transitive": [
                "com.netflix.titus:titus-common"
            ]
        },
        "javax.inject:javax.inject": {
            "locked": "1",
            "transitive": [
                "com.google.inject:guice",
                "com.netflix.archaius:archaius2-api",
                "com.netflix.governator:governator-api",
                "com.netflix.governator:governator-core"
            ]
        },
        "javax.servlet:javax.servlet-api": {
            "locked": "3.1.0",
            "transitive": [
                "com.netflix.titus:titus-common"
            ]
        },
        "javax.validation:validation-api": {
            "locked": "1.1.0.Final",
            "transitive": [
                "org.hibernate:hibernate-validator"
            ]
        },
        "javax.ws.rs:jsr311-api": {
            "locked": "1.1.1",
            "transitive": [
                "com.netflix.titus:titus-common"
            ]
        },
        "joda-time:joda-time": {
            "locked": "2.8.1",
            "transitive": [
                "com.amazonaws:aws-java-sdk-core"
            ]
        },
        "junit:junit": {
            "locked": "4.12",
            "transitive": [
                "com.google.truth:truth"
            ]
        },
        "log4j:log4j": {
            "locked": "1.2.17",
            "transitive": [
                "org.slf4j:slf4j-log4j12"
            ]
        },
        "org.apache.commons:commons-lang3": {
            "locked": "3.3.2",
            "transitive": [
                "com.netflix.archaius:archaius2-core"
            ]
        },
        "org.apache.httpcomponents:httpclient": {
            "locked": "4.5.9",
            "transitive": [
                "com.amazonaws:aws-java-sdk-core"
            ]
        },
        "org.apache.httpcomponents:httpcore": {
            "locked": "4.4.11",
            "transitive": [
                "org.apache.httpcomponents:httpclient"
            ]
        },
        "org.glassfish:javax.el": {
            "locked": "3.0.1-b11",
            "transitive": [
                "com.netflix.titus:titus-common"
            ]
        },
        "org.hamcrest:hamcrest-core": {
            "locked": "1.3",
            "transitive": [
                "junit:junit"
            ]
        },
        "org.hdrhistogram:HdrHistogram": {
            "locked": "2.1.11",
            "transitive": [
                "com.netflix.titus:titus-common"
            ]
        },
        "org.hibernate:hibernate-validator": {
            "locked": "5.4.3.Final",
            "transitive": [
                "com.netflix.titus:titus-common"
            ]
        },
        "org.jboss.logging:jboss-logging": {
            "locked": "3.3.0.Final",
            "transitive": [
                "org.hibernate:hibernate-validator"
            ]
        },
        "org.reactivestreams:reactive-streams": {
            "locked": "1.0.2",
            "transitive": [
                "com.github.akarnokd:rxjava2-interop",
                "io.projectreactor:reactor-core",
                "io.reactivex.rxjava2:rxjava"
            ]
        },
        "org.slf4j:slf4j-api": {
            "locked": "1.7.25",
            "requested": "1.7.0",
            "transitive": [
                "com.netflix.archaius:archaius2-core",
                "com.netflix.governator:governator-core",
                "com.netflix.spectator:spectator-api",
                "com.netflix.titus:titus-api",
                "com.netflix.titus:titus-common",
                "org.slf4j:slf4j-log4j12"
            ]
        },
        "org.slf4j:slf4j-log4j12": {
            "locked": "1.7.0",
            "requested": "1.7.0",
            "transitive": [
                "com.netflix.titus:titus-api",
                "com.netflix.titus:titus-common"
            ]
        },
        "org.springframework:spring-aop": {
            "locked": "5.1.8.RELEASE",
            "transitive": [
                "org.springframework:spring-context"
            ]
        },
        "org.springframework:spring-beans": {
            "locked": "5.1.8.RELEASE",
            "transitive": [
                "org.springframework:spring-aop",
                "org.springframework:spring-context",
                "org.springframework:spring-web",
                "org.springframework:spring-webflux"
            ]
        },
        "org.springframework:spring-context": {
            "locked": "5.1.8.RELEASE",
            "transitive": [
                "com.netflix.titus:titus-common"
            ]
        },
        "org.springframework:spring-core": {
            "locked": "5.1.8.RELEASE",
            "transitive": [
                "org.springframework:spring-aop",
                "org.springframework:spring-beans",
                "org.springframework:spring-context",
                "org.springframework:spring-expression",
                "org.springframework:spring-web",
                "org.springframework:spring-webflux"
            ]
        },
        "org.springframework:spring-expression": {
            "locked": "5.1.8.RELEASE",
            "transitive": [
                "com.netflix.titus:titus-common",
                "org.springframework:spring-context"
            ]
        },
        "org.springframework:spring-jcl": {
            "locked": "5.1.8.RELEASE",
            "transitive": [
                "org.springframework:spring-core"
            ]
        },
        "org.springframework:spring-web": {
            "locked": "5.1.8.RELEASE",
            "transitive": [
                "org.springframework:spring-webflux"
            ]
        },
        "org.springframework:spring-webflux": {
            "locked": "5.1.8.RELEASE",
            "transitive": [
                "com.netflix.titus:titus-common"
            ]
        },
        "org.xerial.snappy:snappy-java": {
            "locked": "1.1.7.3",
            "transitive": [
                "com.netflix.titus:titus-common"
            ]
        },
        "software.amazon.ion:ion-java": {
            "locked": "1.0.2",
            "transitive": [
                "com.amazonaws:aws-java-sdk-core"
            ]
        }
    },
    "testCompile": {
        "aopalliance:aopalliance": {
            "locked": "1.0",
            "transitive": [
                "com.google.inject:guice"
            ]
        },
        "cglib:cglib-nodep": {
            "locked": "3.1",
            "transitive": [
                "com.jayway.awaitility:awaitility"
            ]
        },
        "com.addthis.metrics:reporter-config-base": {
            "locked": "3.0.0",
            "transitive": [
                "com.addthis.metrics:reporter-config3"
            ]
        },
        "com.addthis.metrics:reporter-config3": {
            "locked": "3.0.0",
            "transitive": [
                "org.apache.cassandra:cassandra-all"
            ]
        },
        "com.amazonaws:aws-java-sdk-applicationautoscaling": {
<<<<<<< HEAD
            "locked": "1.11.602",
            "requested": "1.11.+"
        },
        "com.amazonaws:aws-java-sdk-autoscaling": {
            "locked": "1.11.602",
            "requested": "1.11.+"
        },
        "com.amazonaws:aws-java-sdk-cloudwatch": {
            "locked": "1.11.602",
            "requested": "1.11.+"
        },
        "com.amazonaws:aws-java-sdk-core": {
            "locked": "1.11.602",
=======
            "locked": "1.11.600",
            "requested": "1.11.+"
        },
        "com.amazonaws:aws-java-sdk-autoscaling": {
            "locked": "1.11.600",
            "requested": "1.11.+"
        },
        "com.amazonaws:aws-java-sdk-cloudwatch": {
            "locked": "1.11.600",
            "requested": "1.11.+"
        },
        "com.amazonaws:aws-java-sdk-core": {
            "locked": "1.11.600",
>>>>>>> e2657a5d
            "transitive": [
                "com.amazonaws:aws-java-sdk-applicationautoscaling",
                "com.amazonaws:aws-java-sdk-autoscaling",
                "com.amazonaws:aws-java-sdk-cloudwatch",
                "com.amazonaws:aws-java-sdk-ec2",
                "com.amazonaws:aws-java-sdk-elasticloadbalancingv2",
                "com.amazonaws:aws-java-sdk-iam"
            ]
        },
        "com.amazonaws:aws-java-sdk-ec2": {
<<<<<<< HEAD
            "locked": "1.11.602",
            "requested": "1.11.+"
        },
        "com.amazonaws:aws-java-sdk-elasticloadbalancingv2": {
            "locked": "1.11.602",
            "requested": "1.11.+"
        },
        "com.amazonaws:aws-java-sdk-iam": {
            "locked": "1.11.602",
            "requested": "1.11.+"
        },
        "com.amazonaws:jmespath-java": {
            "locked": "1.11.602",
=======
            "locked": "1.11.600",
            "requested": "1.11.+"
        },
        "com.amazonaws:aws-java-sdk-elasticloadbalancingv2": {
            "locked": "1.11.600",
            "requested": "1.11.+"
        },
        "com.amazonaws:aws-java-sdk-iam": {
            "locked": "1.11.600",
            "requested": "1.11.+"
        },
        "com.amazonaws:jmespath-java": {
            "locked": "1.11.600",
>>>>>>> e2657a5d
            "transitive": [
                "com.amazonaws:aws-java-sdk-applicationautoscaling",
                "com.amazonaws:aws-java-sdk-autoscaling",
                "com.amazonaws:aws-java-sdk-cloudwatch",
                "com.amazonaws:aws-java-sdk-ec2",
                "com.amazonaws:aws-java-sdk-elasticloadbalancingv2",
                "com.amazonaws:aws-java-sdk-iam"
            ]
        },
        "com.boundary:high-scale-lib": {
            "locked": "1.0.6",
            "transitive": [
                "org.apache.cassandra:cassandra-all"
            ]
        },
        "com.carrotsearch:hppc": {
            "locked": "0.5.4",
            "transitive": [
                "org.apache.cassandra:cassandra-thrift"
            ]
        },
        "com.clearspring.analytics:stream": {
            "locked": "2.5.2",
            "transitive": [
                "org.apache.cassandra:cassandra-all"
            ]
        },
        "com.datastax.cassandra:cassandra-driver-core": {
            "locked": "3.3.2",
            "transitive": [
                "com.datastax.cassandra:cassandra-driver-extras",
                "com.netflix.titus:titus-ext-cassandra"
            ]
        },
        "com.datastax.cassandra:cassandra-driver-extras": {
            "locked": "3.3.2",
            "transitive": [
                "com.netflix.titus:titus-ext-cassandra"
            ]
        },
        "com.fasterxml.jackson.core:jackson-annotations": {
            "locked": "2.9.0",
            "transitive": [
                "com.fasterxml.jackson.core:jackson-databind",
                "com.fasterxml.jackson.datatype:jackson-datatype-jsr310",
                "io.swagger:swagger-core",
                "io.swagger:swagger-models",
                "org.mock-server:mockserver-core"
            ]
        },
        "com.fasterxml.jackson.core:jackson-core": {
            "locked": "2.9.9",
            "transitive": [
                "com.fasterxml.jackson.core:jackson-databind",
                "com.fasterxml.jackson.dataformat:jackson-dataformat-cbor",
                "com.fasterxml.jackson.dataformat:jackson-dataformat-yaml",
                "com.fasterxml.jackson.datatype:jackson-datatype-jdk8",
                "com.fasterxml.jackson.datatype:jackson-datatype-jsr310",
                "com.fasterxml.jackson.module:jackson-module-parameter-names",
                "org.mock-server:mockserver-core"
            ]
        },
        "com.fasterxml.jackson.core:jackson-databind": {
            "locked": "2.9.9.2",
            "transitive": [
                "com.amazonaws:aws-java-sdk-core",
                "com.amazonaws:jmespath-java",
                "com.fasterxml.jackson.datatype:jackson-datatype-jdk8",
                "com.fasterxml.jackson.datatype:jackson-datatype-jsr310",
                "com.fasterxml.jackson.module:jackson-module-parameter-names",
                "com.github.fge:jackson-coreutils",
                "com.netflix.fenzo:fenzo-core",
                "com.netflix.titus:titus-common",
                "io.swagger:swagger-core",
                "io.swagger:swagger-jaxrs",
                "org.mock-server:mockserver-core",
                "org.springframework.boot:spring-boot-starter-json"
            ]
        },
        "com.fasterxml.jackson.dataformat:jackson-dataformat-cbor": {
            "locked": "2.6.7",
            "transitive": [
                "com.amazonaws:aws-java-sdk-core"
            ]
        },
        "com.fasterxml.jackson.dataformat:jackson-dataformat-yaml": {
            "locked": "2.8.4",
            "transitive": [
                "io.swagger:swagger-core"
            ]
        },
        "com.fasterxml.jackson.datatype:jackson-datatype-jdk8": {
            "locked": "2.9.9",
            "transitive": [
                "com.netflix.titus:titus-common",
                "org.springframework.boot:spring-boot-starter-json"
            ]
        },
        "com.fasterxml.jackson.datatype:jackson-datatype-jsr310": {
            "locked": "2.9.8",
            "transitive": [
                "org.springframework.boot:spring-boot-starter-json"
            ]
        },
        "com.fasterxml.jackson.module:jackson-module-parameter-names": {
            "locked": "2.9.8",
            "transitive": [
                "org.springframework.boot:spring-boot-starter-json"
            ]
        },
        "com.fasterxml:classmate": {
            "locked": "1.3.4",
            "transitive": [
                "org.hibernate.validator:hibernate-validator",
                "org.hibernate:hibernate-validator"
            ]
        },
        "com.github.akarnokd:rxjava2-interop": {
            "locked": "0.13.7",
            "transitive": [
                "com.netflix.titus:titus-common"
            ]
        },
        "com.github.ben-manes.caffeine:caffeine": {
            "locked": "2.6.2",
            "transitive": [
                "com.netflix.titus:titus-common",
                "org.apache.cassandra:cassandra-all"
            ]
        },
        "com.github.fge:btf": {
            "locked": "1.2",
            "transitive": [
                "com.github.fge:msg-simple"
            ]
        },
        "com.github.fge:jackson-coreutils": {
            "locked": "1.8",
            "transitive": [
                "com.github.fge:json-schema-core"
            ]
        },
        "com.github.fge:json-schema-core": {
            "locked": "1.2.5",
            "transitive": [
                "com.github.fge:json-schema-validator"
            ]
        },
        "com.github.fge:json-schema-validator": {
            "locked": "2.2.6",
            "transitive": [
                "org.mock-server:mockserver-core"
            ]
        },
        "com.github.fge:msg-simple": {
            "locked": "1.1",
            "transitive": [
                "com.github.fge:jackson-coreutils",
                "com.github.fge:uri-template"
            ]
        },
        "com.github.fge:uri-template": {
            "locked": "0.9",
            "transitive": [
                "com.github.fge:json-schema-core"
            ]
        },
        "com.github.jbellis:jamm": {
            "locked": "0.3.0",
            "transitive": [
                "org.apache.cassandra:cassandra-all"
            ]
        },
        "com.github.jnr:jffi": {
            "locked": "1.2.10",
            "transitive": [
                "com.github.jnr:jnr-ffi"
            ]
        },
        "com.github.jnr:jnr-constants": {
            "locked": "0.9.0",
            "transitive": [
                "com.github.jnr:jnr-posix"
            ]
        },
        "com.github.jnr:jnr-ffi": {
            "locked": "2.0.7",
            "transitive": [
                "com.datastax.cassandra:cassandra-driver-core",
                "com.github.jnr:jnr-posix"
            ]
        },
        "com.github.jnr:jnr-posix": {
            "locked": "3.0.27",
            "transitive": [
                "com.datastax.cassandra:cassandra-driver-core"
            ]
        },
        "com.github.jnr:jnr-x86asm": {
            "locked": "1.0.2",
            "transitive": [
                "com.github.jnr:jnr-ffi"
            ]
        },
        "com.github.rholder:snowball-stemmer": {
            "locked": "1.3.0.581.1",
            "transitive": [
                "org.apache.cassandra:cassandra-thrift"
            ]
        },
        "com.github.spullara.cli-parser:cli-parser": {
            "locked": "1.1.1",
            "transitive": [
                "com.netflix.titus:titus-server-gateway",
                "com.netflix.titus:titus-server-master"
            ]
        },
        "com.google.api.grpc:proto-google-common-protos": {
            "locked": "1.0.0",
            "transitive": [
                "io.grpc:grpc-protobuf"
            ]
        },
        "com.google.code.findbugs:annotations": {
            "locked": "2.0.1",
            "transitive": [
                "org.reflections:reflections"
            ]
        },
        "com.google.code.findbugs:jsr305": {
            "locked": "3.0.2",
            "transitive": [
                "com.github.fge:btf",
                "com.github.fge:jackson-coreutils",
                "com.github.fge:json-schema-core",
                "com.github.fge:json-schema-validator",
                "com.github.fge:msg-simple",
                "com.github.fge:uri-template",
                "com.google.guava:guava",
                "com.google.instrumentation:instrumentation-api",
                "com.twitter:util-cache_2.11",
                "com.twitter:util-collection_2.11",
                "io.grpc:grpc-core"
            ]
        },
        "com.google.code.gson:gson": {
            "locked": "2.8.0",
            "transitive": [
                "com.google.protobuf:protobuf-java-util",
                "io.grpc:grpc-core",
                "io.kubernetes:client-java-api"
            ]
        },
        "com.google.errorprone:error_prone_annotations": {
            "locked": "2.1.3",
            "transitive": [
                "com.google.guava:guava",
                "com.google.truth.extensions:truth-liteproto-extension",
                "com.google.truth.extensions:truth-proto-extension",
                "com.google.truth:truth",
                "io.grpc:grpc-core"
            ]
        },
        "com.google.guava:guava": {
            "locked": "25.1-jre",
            "transitive": [
                "com.datastax.cassandra:cassandra-driver-core",
                "com.datastax.cassandra:cassandra-driver-extras",
                "com.github.fge:jackson-coreutils",
                "com.github.fge:uri-template",
                "com.google.inject:guice",
                "com.google.instrumentation:instrumentation-api",
                "com.google.protobuf:protobuf-java-util",
                "com.google.truth.extensions:truth-liteproto-extension",
                "com.google.truth.extensions:truth-proto-extension",
                "com.google.truth:truth",
                "com.netflix.titus:titus-common",
                "com.twitter:finagle-core_2.11",
                "com.twitter:finagle-http_2.11",
                "com.twitter:util-cache_2.11",
                "com.twitter:util-collection_2.11",
                "io.grpc:grpc-core",
                "io.grpc:grpc-protobuf",
                "io.grpc:grpc-protobuf-lite",
                "io.kubernetes:client-java",
                "io.opencensus:opencensus-api",
                "io.swagger:swagger-core",
                "io.swagger:swagger-jaxrs",
                "org.apache.cassandra:cassandra-all",
                "org.caffinitas.ohc:ohc-core",
                "org.cassandraunit:cassandra-unit",
                "org.mock-server:mockserver-client-java",
                "org.mock-server:mockserver-core",
                "org.mock-server:mockserver-netty",
                "org.reflections:reflections"
            ]
        },
        "com.google.inject.extensions:guice-assistedinject": {
            "locked": "4.1.0",
            "transitive": [
                "com.google.inject.extensions:guice-grapher"
            ]
        },
        "com.google.inject.extensions:guice-grapher": {
            "locked": "4.1.0",
            "transitive": [
                "com.netflix.governator:governator-core"
            ]
        },
        "com.google.inject.extensions:guice-multibindings": {
            "locked": "4.1.0",
            "transitive": [
                "com.google.inject.extensions:guice-grapher",
                "com.netflix.archaius:archaius2-guice",
                "com.netflix.governator:governator-core"
            ]
        },
        "com.google.inject.extensions:guice-servlet": {
            "locked": "4.1.0",
            "transitive": [
                "com.netflix.governator:governator-jersey",
                "com.netflix.governator:governator-servlet",
                "com.sun.jersey.contribs:jersey-guice"
            ]
        },
        "com.google.inject:guice": {
            "locked": "4.1.0",
            "transitive": [
                "com.google.inject.extensions:guice-assistedinject",
                "com.google.inject.extensions:guice-grapher",
                "com.google.inject.extensions:guice-multibindings",
                "com.google.inject.extensions:guice-servlet",
                "com.netflix.archaius:archaius2-guice",
                "com.netflix.governator:governator-core",
                "com.netflix.governator:governator-providers",
                "com.netflix.titus:titus-server-master",
                "com.sun.jersey.contribs:jersey-guice"
            ]
        },
        "com.google.instrumentation:instrumentation-api": {
            "locked": "0.4.3",
            "transitive": [
                "io.grpc:grpc-services"
            ]
        },
        "com.google.j2objc:j2objc-annotations": {
            "locked": "1.1",
            "transitive": [
                "com.google.guava:guava"
            ]
        },
        "com.google.protobuf:protobuf-java": {
            "locked": "3.5.1",
            "transitive": [
                "com.google.protobuf:protobuf-java-util",
                "com.google.truth.extensions:truth-liteproto-extension",
                "com.google.truth.extensions:truth-proto-extension",
                "com.netflix.titus:titus-common",
                "com.netflix.titus:titus-grpc-api",
                "com.netflix.titus:titus-server-master",
                "io.grpc:grpc-protobuf",
                "io.kubernetes:client-java",
                "io.kubernetes:client-java-proto",
                "org.apache.mesos:mesos"
            ]
        },
        "com.google.protobuf:protobuf-java-util": {
            "locked": "3.5.1",
            "transitive": [
                "io.grpc:grpc-protobuf"
            ]
        },
        "com.google.truth.extensions:truth-liteproto-extension": {
            "locked": "0.34",
            "transitive": [
                "com.google.truth.extensions:truth-proto-extension"
            ]
        },
        "com.google.truth.extensions:truth-proto-extension": {
            "locked": "0.34",
            "transitive": [
                "com.netflix.titus:titus-common"
            ]
        },
        "com.google.truth:truth": {
            "locked": "0.34",
            "transitive": [
                "com.google.truth.extensions:truth-liteproto-extension",
                "com.google.truth.extensions:truth-proto-extension"
            ]
        },
        "com.googlecode.concurrent-trees:concurrent-trees": {
            "locked": "2.4.0",
            "transitive": [
                "org.apache.cassandra:cassandra-thrift"
            ]
        },
        "com.googlecode.concurrentlinkedhashmap:concurrentlinkedhashmap-lru": {
            "locked": "1.4",
            "transitive": [
                "org.apache.cassandra:cassandra-all"
            ]
        },
        "com.googlecode.json-simple:json-simple": {
            "locked": "1.1",
            "transitive": [
                "org.apache.cassandra:cassandra-all"
            ]
        },
        "com.googlecode.libphonenumber:libphonenumber": {
            "locked": "6.2",
            "transitive": [
                "com.github.fge:json-schema-validator"
            ]
        },
        "com.jayway.awaitility:awaitility": {
            "locked": "1.7.0",
            "requested": "1.7.0"
        },
        "com.jcraft:jzlib": {
            "locked": "1.1.3",
            "transitive": [
                "org.mock-server:mockserver-core"
            ]
        },
        "com.lmax:disruptor": {
            "locked": "3.0.1",
            "transitive": [
                "com.thinkaurelius.thrift:thrift-server"
            ]
        },
        "com.netflix.archaius:archaius2-api": {
            "locked": "2.3.14",
            "transitive": [
                "com.netflix.archaius:archaius2-core"
            ]
        },
        "com.netflix.archaius:archaius2-core": {
            "locked": "2.3.14",
            "transitive": [
                "com.netflix.archaius:archaius2-guice",
                "com.netflix.titus:titus-common"
            ]
        },
        "com.netflix.archaius:archaius2-guice": {
            "locked": "2.3.14",
            "transitive": [
                "com.netflix.runtime:health-guice",
                "com.netflix.titus:titus-server-gateway",
                "com.netflix.titus:titus-server-master",
                "com.netflix.titus:titus-server-runtime"
            ]
        },
        "com.netflix.fenzo:fenzo-core": {
            "locked": "1.1.0-rc.4",
            "transitive": [
                "com.netflix.titus:titus-server-master"
            ]
        },
        "com.netflix.governator:governator-api": {
            "locked": "1.15.11",
            "transitive": [
                "com.netflix.governator:governator-core",
                "com.netflix.runtime:health-core"
            ]
        },
        "com.netflix.governator:governator-core": {
            "locked": "1.15.11",
            "transitive": [
                "com.netflix.governator:governator-jersey",
                "com.netflix.governator:governator-servlet",
                "com.netflix.runtime:health-guice",
                "com.netflix.titus:titus-common",
                "com.netflix.titus:titus-server-gateway",
                "com.netflix.titus:titus-server-master",
                "com.netflix.titus:titus-server-runtime"
            ]
        },
        "com.netflix.governator:governator-jersey": {
            "locked": "1.15.11",
            "transitive": [
                "com.netflix.titus:titus-server-gateway",
                "com.netflix.titus:titus-server-master",
                "com.netflix.titus:titus-server-runtime"
            ]
        },
        "com.netflix.governator:governator-jetty": {
            "locked": "1.15.11",
            "transitive": [
                "com.netflix.titus:titus-server-gateway",
                "com.netflix.titus:titus-server-master",
                "com.netflix.titus:titus-server-runtime",
                "com.netflix.titus:titus-testkit"
            ]
        },
        "com.netflix.governator:governator-providers": {
            "locked": "1.15.11",
            "transitive": [
                "com.netflix.governator:governator-jersey"
            ]
        },
        "com.netflix.governator:governator-servlet": {
            "locked": "1.15.11",
            "transitive": [
                "com.netflix.titus:titus-server-gateway",
                "com.netflix.titus:titus-server-master",
                "com.netflix.titus:titus-server-runtime"
            ]
        },
        "com.netflix.numerus:numerus": {
            "locked": "1.1",
            "transitive": [
                "com.netflix.titus:titus-common",
                "com.netflix.titus:titus-server-master"
            ]
        },
        "com.netflix.runtime:health-api": {
            "locked": "1.1.4",
            "transitive": [
                "com.netflix.runtime:health-core"
            ]
        },
        "com.netflix.runtime:health-core": {
            "locked": "1.1.4",
            "transitive": [
                "com.netflix.runtime:health-guice"
            ]
        },
        "com.netflix.runtime:health-guice": {
            "locked": "1.1.4",
            "transitive": [
                "com.netflix.titus:titus-server-master"
            ]
        },
        "com.netflix.spectator:spectator-api": {
            "locked": "0.59.0",
            "transitive": [
                "com.netflix.runtime:health-core",
                "com.netflix.titus:titus-common"
            ]
        },
        "com.netflix.titus:titus-api": {
            "project": true,
            "transitive": [
                "com.netflix.titus:titus-ext-cassandra",
                "com.netflix.titus:titus-server-runtime"
            ]
        },
        "com.netflix.titus:titus-common": {
            "project": true,
            "transitive": [
                "com.netflix.titus:titus-api",
                "com.netflix.titus:titus-ext-cassandra",
                "com.netflix.titus:titus-server-runtime"
            ]
        },
        "com.netflix.titus:titus-ext-cassandra": {
            "project": true,
            "transitive": [
                "com.netflix.titus:titus-ext-cassandra-testkit"
            ]
        },
        "com.netflix.titus:titus-ext-cassandra-testkit": {
            "project": true,
            "transitive": [
                "com.netflix.titus:titus-testkit"
            ]
        },
        "com.netflix.titus:titus-grpc-api": {
            "project": true,
            "transitive": [
                "com.netflix.titus:titus-server-runtime"
            ]
        },
        "com.netflix.titus:titus-server-federation": {
            "project": true,
            "transitive": [
                "com.netflix.titus:titus-testkit"
            ]
        },
        "com.netflix.titus:titus-server-gateway": {
            "project": true,
            "transitive": [
                "com.netflix.titus:titus-testkit"
            ]
        },
        "com.netflix.titus:titus-server-master": {
            "project": true,
            "transitive": [
                "com.netflix.titus:titus-testkit"
            ]
        },
        "com.netflix.titus:titus-server-runtime": {
            "project": true,
            "transitive": [
                "com.netflix.titus:titus-server-federation",
                "com.netflix.titus:titus-server-gateway",
                "com.netflix.titus:titus-server-master"
            ]
        },
        "com.netflix.titus:titus-testkit": {
            "project": true
        },
        "com.ning:compress-lzf": {
            "locked": "0.8.4",
            "transitive": [
                "org.apache.cassandra:cassandra-all"
            ]
        },
        "com.squareup.okhttp3:okhttp": {
            "locked": "3.8.0",
            "transitive": [
                "com.netflix.titus:titus-common"
            ]
        },
        "com.squareup.okhttp:logging-interceptor": {
            "locked": "2.7.5",
            "transitive": [
                "io.kubernetes:client-java-api"
            ]
        },
        "com.squareup.okhttp:okhttp": {
            "locked": "2.7.5",
            "transitive": [
                "com.squareup.okhttp:logging-interceptor",
                "com.squareup.okhttp:okhttp-ws",
                "io.kubernetes:client-java-api"
            ]
        },
        "com.squareup.okhttp:okhttp-ws": {
            "locked": "2.7.5",
            "transitive": [
                "io.kubernetes:client-java"
            ]
        },
        "com.squareup.okio:okio": {
            "locked": "1.13.0",
            "transitive": [
                "com.squareup.okhttp3:okhttp",
                "com.squareup.okhttp:okhttp"
            ]
        },
        "com.sun.jersey.contribs:jersey-guice": {
            "locked": "1.19",
            "transitive": [
                "com.netflix.governator:governator-jersey"
            ]
        },
        "com.sun.jersey:jersey-core": {
            "locked": "1.19",
            "transitive": [
                "com.sun.jersey:jersey-server"
            ]
        },
        "com.sun.jersey:jersey-server": {
            "locked": "1.19",
            "transitive": [
                "com.netflix.governator:governator-jersey",
                "com.sun.jersey:jersey-servlet"
            ]
        },
        "com.sun.jersey:jersey-servlet": {
            "locked": "1.19",
            "transitive": [
                "com.sun.jersey.contribs:jersey-guice"
            ]
        },
        "com.thinkaurelius.thrift:thrift-server": {
            "locked": "0.3.7",
            "transitive": [
                "org.apache.cassandra:cassandra-all"
            ]
        },
        "com.twitter:finagle-core_2.11": {
            "locked": "6.33.0",
            "transitive": [
                "com.twitter:finagle-http_2.11",
                "com.twitter:finagle-native_2.11"
            ]
        },
        "com.twitter:finagle-http_2.11": {
            "locked": "6.33.0",
            "transitive": [
                "com.twitter:finagle-native_2.11"
            ]
        },
        "com.twitter:finagle-native_2.11": {
            "locked": "6.33.0",
            "transitive": [
                "org.mock-server:mockserver-core"
            ]
        },
        "com.twitter:jsr166e": {
            "locked": "1.0.0",
            "transitive": [
                "com.twitter:finagle-core_2.11",
                "com.twitter:util-core_2.11"
            ]
        },
        "com.twitter:util-app_2.11": {
            "locked": "6.32.0",
            "transitive": [
                "com.twitter:finagle-core_2.11",
                "com.twitter:util-jvm_2.11",
                "com.twitter:util-logging_2.11"
            ]
        },
        "com.twitter:util-cache_2.11": {
            "locked": "6.32.0",
            "transitive": [
                "com.twitter:finagle-core_2.11"
            ]
        },
        "com.twitter:util-codec_2.11": {
            "locked": "6.32.0",
            "transitive": [
                "com.twitter:finagle-core_2.11",
                "com.twitter:finagle-http_2.11"
            ]
        },
        "com.twitter:util-collection_2.11": {
            "locked": "6.32.0",
            "transitive": [
                "com.twitter:finagle-core_2.11"
            ]
        },
        "com.twitter:util-core_2.11": {
            "locked": "6.32.0",
            "transitive": [
                "com.twitter:finagle-core_2.11",
                "com.twitter:util-app_2.11",
                "com.twitter:util-cache_2.11",
                "com.twitter:util-codec_2.11",
                "com.twitter:util-collection_2.11",
                "com.twitter:util-jvm_2.11",
                "com.twitter:util-logging_2.11",
                "com.twitter:util-registry_2.11",
                "com.twitter:util-stats_2.11"
            ]
        },
        "com.twitter:util-function_2.11": {
            "locked": "6.32.0",
            "transitive": [
                "com.twitter:util-core_2.11"
            ]
        },
        "com.twitter:util-hashing_2.11": {
            "locked": "6.32.0",
            "transitive": [
                "com.twitter:finagle-core_2.11"
            ]
        },
        "com.twitter:util-jvm_2.11": {
            "locked": "6.32.0",
            "transitive": [
                "com.twitter:finagle-core_2.11"
            ]
        },
        "com.twitter:util-lint_2.11": {
            "locked": "6.32.0",
            "transitive": [
                "com.twitter:finagle-core_2.11",
                "com.twitter:util-stats_2.11"
            ]
        },
        "com.twitter:util-logging_2.11": {
            "locked": "6.32.0",
            "transitive": [
                "com.twitter:finagle-core_2.11",
                "com.twitter:finagle-http_2.11"
            ]
        },
        "com.twitter:util-registry_2.11": {
            "locked": "6.32.0",
            "transitive": [
                "com.twitter:finagle-core_2.11",
                "com.twitter:util-app_2.11"
            ]
        },
        "com.twitter:util-stats_2.11": {
            "locked": "6.32.0",
            "transitive": [
                "com.twitter:finagle-core_2.11",
                "com.twitter:util-logging_2.11"
            ]
        },
        "commons-cli:commons-cli": {
            "locked": "1.3.1",
            "transitive": [
                "com.netflix.titus:titus-ext-cassandra",
                "com.netflix.titus:titus-testkit",
                "org.apache.cassandra:cassandra-all"
            ]
        },
        "commons-codec:commons-codec": {
            "locked": "1.11",
            "transitive": [
                "com.twitter:finagle-core_2.11",
                "com.twitter:util-codec_2.11",
                "io.kubernetes:client-java",
                "org.apache.cassandra:cassandra-all",
                "org.apache.httpcomponents:httpclient"
            ]
        },
        "commons-collections:commons-collections": {
            "locked": "3.2.1",
            "transitive": [
                "com.twitter:util-collection_2.11"
            ]
        },
        "commons-io:commons-io": {
            "locked": "1.3.2",
            "transitive": [
                "org.apache.commons:commons-io"
            ]
        },
        "commons-lang:commons-lang": {
            "locked": "2.6",
            "transitive": [
                "com.twitter:finagle-http_2.11"
            ]
        },
        "commons-logging:commons-logging": {
            "locked": "1.2",
            "transitive": [
                "com.amazonaws:aws-java-sdk-core",
                "org.apache.httpcomponents:httpclient"
            ]
        },
        "de.jflex:jflex": {
            "locked": "1.6.0",
            "transitive": [
                "org.apache.cassandra:cassandra-thrift"
            ]
        },
        "io.dropwizard.metrics:metrics-core": {
            "locked": "3.2.2",
            "transitive": [
                "com.addthis.metrics:reporter-config3",
                "com.datastax.cassandra:cassandra-driver-core",
                "io.dropwizard.metrics:metrics-jvm",
                "org.apache.cassandra:cassandra-all"
            ]
        },
        "io.dropwizard.metrics:metrics-jvm": {
            "locked": "3.1.0",
            "transitive": [
                "org.apache.cassandra:cassandra-all"
            ]
        },
        "io.grpc:grpc-context": {
            "locked": "1.10.1",
            "transitive": [
                "io.grpc:grpc-core"
            ]
        },
        "io.grpc:grpc-core": {
            "locked": "1.10.1",
            "transitive": [
                "io.grpc:grpc-netty-shaded",
                "io.grpc:grpc-protobuf",
                "io.grpc:grpc-protobuf-lite",
                "io.grpc:grpc-stub"
            ]
        },
        "io.grpc:grpc-netty-shaded": {
            "locked": "1.10.1",
            "transitive": [
                "com.netflix.titus:titus-common",
                "com.netflix.titus:titus-server-gateway",
                "com.netflix.titus:titus-server-runtime"
            ]
        },
        "io.grpc:grpc-protobuf": {
            "locked": "1.10.1",
            "transitive": [
                "com.netflix.titus:titus-common",
                "com.netflix.titus:titus-grpc-api",
                "io.grpc:grpc-services"
            ]
        },
        "io.grpc:grpc-protobuf-lite": {
            "locked": "1.10.1",
            "transitive": [
                "io.grpc:grpc-protobuf"
            ]
        },
        "io.grpc:grpc-services": {
            "locked": "1.10.1",
            "transitive": [
                "com.netflix.titus:titus-server-runtime"
            ]
        },
        "io.grpc:grpc-stub": {
            "locked": "1.10.1",
            "transitive": [
                "com.netflix.titus:titus-common",
                "com.netflix.titus:titus-grpc-api",
                "io.grpc:grpc-services"
            ]
        },
        "io.javaslang:javaslang": {
            "locked": "2.0.6",
            "requested": "2.0.6"
        },
        "io.javaslang:javaslang-match": {
            "locked": "2.0.6",
            "transitive": [
                "io.javaslang:javaslang"
            ]
        },
        "io.kubernetes:client-java": {
            "locked": "5.0.0",
            "transitive": [
                "com.netflix.titus:titus-server-master"
            ]
        },
        "io.kubernetes:client-java-api": {
            "locked": "5.0.0",
            "transitive": [
                "io.kubernetes:client-java"
            ]
        },
        "io.kubernetes:client-java-proto": {
            "locked": "5.0.0",
            "transitive": [
                "io.kubernetes:client-java"
            ]
        },
        "io.netty:netty": {
            "locked": "3.10.1.Final",
            "transitive": [
                "com.twitter:finagle-core_2.11"
            ]
        },
        "io.netty:netty-buffer": {
            "locked": "4.1.36.Final",
            "transitive": [
                "io.netty:netty-codec",
                "io.netty:netty-codec-http",
                "io.netty:netty-codec-http2",
                "io.netty:netty-codec-socks",
                "io.netty:netty-handler",
                "io.netty:netty-handler-proxy",
                "io.netty:netty-transport",
                "io.netty:netty-transport-native-epoll",
                "io.netty:netty-transport-native-unix-common",
                "org.mock-server:mockserver-core",
                "org.mock-server:mockserver-netty"
            ]
        },
        "io.netty:netty-codec": {
            "locked": "4.1.36.Final",
            "transitive": [
                "io.netty:netty-codec-http",
                "io.netty:netty-codec-http2",
                "io.netty:netty-codec-socks",
                "io.netty:netty-handler",
                "io.netty:netty-handler-proxy",
                "org.mock-server:mockserver-core",
                "org.mock-server:mockserver-netty"
            ]
        },
        "io.netty:netty-codec-http": {
            "locked": "4.1.36.Final",
            "transitive": [
                "io.netty:netty-codec-http2",
                "io.netty:netty-handler-proxy",
                "io.projectreactor.netty:reactor-netty",
                "org.mock-server:mockserver-core",
                "org.mock-server:mockserver-netty"
            ]
        },
        "io.netty:netty-codec-http2": {
            "locked": "4.1.36.Final",
            "transitive": [
                "io.projectreactor.netty:reactor-netty"
            ]
        },
        "io.netty:netty-codec-socks": {
            "locked": "4.1.36.Final",
            "transitive": [
                "io.netty:netty-handler-proxy",
                "org.mock-server:mockserver-core"
            ]
        },
        "io.netty:netty-common": {
            "locked": "4.1.36.Final",
            "transitive": [
                "io.netty:netty-buffer",
                "io.netty:netty-codec",
                "io.netty:netty-codec-http",
                "io.netty:netty-codec-http2",
                "io.netty:netty-codec-socks",
                "io.netty:netty-handler",
                "io.netty:netty-handler-proxy",
                "io.netty:netty-resolver",
                "io.netty:netty-transport",
                "io.netty:netty-transport-native-epoll",
                "io.netty:netty-transport-native-unix-common",
                "org.mock-server:mockserver-netty"
            ]
        },
        "io.netty:netty-handler": {
            "locked": "4.1.36.Final",
            "transitive": [
                "com.datastax.cassandra:cassandra-driver-core",
                "io.netty:netty-codec-http",
                "io.netty:netty-codec-http2",
                "io.projectreactor.netty:reactor-netty",
                "org.cassandraunit:cassandra-unit",
                "org.mock-server:mockserver-core",
                "org.mock-server:mockserver-netty"
            ]
        },
        "io.netty:netty-handler-proxy": {
            "locked": "4.1.36.Final",
            "transitive": [
                "io.projectreactor.netty:reactor-netty"
            ]
        },
        "io.netty:netty-resolver": {
            "locked": "4.1.36.Final",
            "transitive": [
                "io.netty:netty-transport"
            ]
        },
        "io.netty:netty-transport": {
            "locked": "4.1.36.Final",
            "transitive": [
                "io.netty:netty-codec",
                "io.netty:netty-codec-http",
                "io.netty:netty-codec-http2",
                "io.netty:netty-codec-socks",
                "io.netty:netty-handler",
                "io.netty:netty-handler-proxy",
                "io.netty:netty-transport-native-epoll",
                "io.netty:netty-transport-native-unix-common",
                "org.mock-server:mockserver-core",
                "org.mock-server:mockserver-netty"
            ]
        },
        "io.netty:netty-transport-native-epoll": {
            "locked": "4.1.36.Final",
            "transitive": [
                "io.projectreactor.netty:reactor-netty"
            ]
        },
        "io.netty:netty-transport-native-unix-common": {
            "locked": "4.1.36.Final",
            "transitive": [
                "io.netty:netty-transport-native-epoll"
            ]
        },
        "io.opencensus:opencensus-api": {
            "locked": "0.11.0",
            "transitive": [
                "io.grpc:grpc-core",
                "io.opencensus:opencensus-contrib-grpc-metrics"
            ]
        },
        "io.opencensus:opencensus-contrib-grpc-metrics": {
            "locked": "0.11.0",
            "transitive": [
                "io.grpc:grpc-core"
            ]
        },
        "io.projectreactor.addons:reactor-adapter": {
            "locked": "3.1.9.RELEASE",
            "transitive": [
                "com.netflix.titus:titus-common"
            ]
        },
        "io.projectreactor.netty:reactor-netty": {
            "locked": "0.8.10.RELEASE",
            "transitive": [
                "com.netflix.titus:titus-common",
                "org.springframework.boot:spring-boot-starter-reactor-netty"
            ]
        },
        "io.projectreactor:reactor-core": {
            "locked": "3.2.10.RELEASE",
            "transitive": [
                "com.netflix.titus:titus-common",
                "com.netflix.titus:titus-testkit",
                "io.projectreactor.addons:reactor-adapter",
                "io.projectreactor.netty:reactor-netty",
                "io.projectreactor:reactor-test",
                "org.springframework:spring-webflux"
            ]
        },
        "io.projectreactor:reactor-test": {
            "locked": "3.1.16.RELEASE",
            "requested": "3.1.+"
        },
        "io.reactivex.rxjava2:rxjava": {
            "locked": "2.2.10",
            "transitive": [
                "com.github.akarnokd:rxjava2-interop"
            ]
        },
        "io.reactivex:rxjava": {
            "locked": "1.3.8",
            "transitive": [
                "com.github.akarnokd:rxjava2-interop",
                "com.netflix.titus:titus-common"
            ]
        },
        "io.sundr:builder-annotations": {
            "locked": "0.18.0",
            "transitive": [
                "io.kubernetes:client-java-api"
            ]
        },
        "io.sundr:resourcecify-annotations": {
            "locked": "0.18.0",
            "transitive": [
                "io.sundr:builder-annotations"
            ]
        },
        "io.sundr:sundr-codegen": {
            "locked": "0.18.0",
            "transitive": [
                "io.sundr:builder-annotations"
            ]
        },
        "io.sundr:sundr-core": {
            "locked": "0.18.0",
            "transitive": [
                "io.sundr:builder-annotations"
            ]
        },
        "io.swagger:swagger-annotations": {
            "locked": "1.5.12",
            "transitive": [
                "io.kubernetes:client-java-api",
                "io.swagger:swagger-models"
            ]
        },
        "io.swagger:swagger-core": {
            "locked": "1.5.12",
            "transitive": [
                "io.swagger:swagger-jaxrs"
            ]
        },
        "io.swagger:swagger-jaxrs": {
            "locked": "1.5.12",
            "transitive": [
                "com.netflix.titus:titus-server-gateway",
                "com.netflix.titus:titus-server-master",
                "com.netflix.titus:titus-server-runtime"
            ]
        },
        "io.swagger:swagger-models": {
            "locked": "1.5.12",
            "transitive": [
                "io.swagger:swagger-core"
            ]
        },
        "it.unimi.dsi:fastutil": {
            "locked": "6.5.7",
            "transitive": [
                "com.clearspring.analytics:stream"
            ]
        },
        "janino:janino": {
            "locked": "2.5.10",
            "transitive": [
                "org.mock-server:mockserver-netty"
            ]
        },
        "javax.activation:activation": {
            "locked": "1.1",
            "transitive": [
                "javax.mail:mailapi"
            ]
        },
        "javax.annotation:javax.annotation-api": {
            "locked": "1.3.2",
            "transitive": [
                "org.springframework.boot:spring-boot-starter",
                "org.springframework.boot:spring-boot-starter-tomcat"
            ]
        },
        "javax.el:javax.el-api": {
            "locked": "3.0.1-b06",
            "transitive": [
                "com.netflix.titus:titus-common"
            ]
        },
        "javax.inject:javax.inject": {
            "locked": "1",
            "transitive": [
                "com.google.inject:guice",
                "com.netflix.archaius:archaius2-api",
                "com.netflix.archaius:archaius2-guice",
                "com.netflix.governator:governator-api",
                "com.netflix.governator:governator-core",
                "com.netflix.governator:governator-providers",
                "com.netflix.runtime:health-core",
                "com.netflix.titus:titus-server-master",
                "com.sun.jersey.contribs:jersey-guice",
                "com.twitter:util-collection_2.11"
            ]
        },
        "javax.mail:mailapi": {
            "locked": "1.4.3",
            "transitive": [
                "com.github.fge:json-schema-validator"
            ]
        },
        "javax.servlet:javax.servlet-api": {
            "locked": "3.1.0",
            "transitive": [
                "com.netflix.titus:titus-common",
                "com.netflix.titus:titus-server-gateway",
                "com.netflix.titus:titus-server-master",
                "com.netflix.titus:titus-server-runtime",
                "com.netflix.titus:titus-testkit",
                "org.eclipse.jetty:jetty-server",
                "org.mock-server:mockserver-core"
            ]
        },
        "javax.validation:validation-api": {
            "locked": "2.0.1.Final",
            "transitive": [
                "io.swagger:swagger-core",
                "org.hibernate.validator:hibernate-validator",
                "org.hibernate:hibernate-validator"
            ]
        },
        "javax.ws.rs:jsr311-api": {
            "locked": "1.1.1",
            "transitive": [
                "com.netflix.titus:titus-common",
                "com.sun.jersey:jersey-core",
                "io.swagger:swagger-jaxrs"
            ]
        },
        "joda-time:joda-time": {
            "locked": "2.9.3",
            "transitive": [
                "com.amazonaws:aws-java-sdk-core",
                "com.github.fge:json-schema-validator",
                "io.kubernetes:client-java-api",
                "org.apache.cassandra:cassandra-all"
            ]
        },
        "junit:junit": {
            "locked": "4.12",
            "transitive": [
                "com.google.truth:truth",
                "org.cassandraunit:cassandra-unit",
                "org.mock-server:mockserver-netty"
            ]
        },
        "junit:junit-dep": {
            "locked": "4.10",
            "requested": "4.10",
            "transitive": [
                "com.netflix.titus:titus-testkit"
            ]
        },
        "log4j:log4j": {
            "locked": "1.2.17",
            "transitive": [
                "org.slf4j:slf4j-log4j12"
            ]
        },
        "net.bytebuddy:byte-buddy": {
            "locked": "1.9.10",
            "transitive": [
                "org.mockito:mockito-core"
            ]
        },
        "net.bytebuddy:byte-buddy-agent": {
            "locked": "1.9.10",
            "transitive": [
                "org.mockito:mockito-core"
            ]
        },
        "net.java.dev.jna:jna": {
            "locked": "4.1.0",
            "transitive": [
                "org.apache.cassandra:cassandra-all",
                "org.caffinitas.ohc:ohc-core"
            ]
        },
        "net.jpountz.lz4:lz4": {
            "locked": "1.3.0",
            "transitive": [
                "org.apache.cassandra:cassandra-all"
            ]
        },
        "net.mintern:primitive": {
            "locked": "1.0",
            "transitive": [
                "org.apache.cassandra:cassandra-thrift"
            ]
        },
        "net.sf.jopt-simple:jopt-simple": {
            "locked": "4.6",
            "transitive": [
                "com.github.fge:json-schema-validator"
            ]
        },
        "org.antlr:ST4": {
            "locked": "4.0.8",
            "transitive": [
                "org.antlr:antlr"
            ]
        },
        "org.antlr:antlr": {
            "locked": "3.5.2",
            "transitive": [
                "org.apache.cassandra:cassandra-all"
            ]
        },
        "org.antlr:antlr-runtime": {
            "locked": "3.5.2",
            "transitive": [
                "org.antlr:ST4",
                "org.antlr:antlr",
                "org.apache.cassandra:cassandra-all"
            ]
        },
        "org.apache.cassandra:cassandra-all": {
            "locked": "3.9",
            "transitive": [
                "org.cassandraunit:cassandra-unit"
            ]
        },
        "org.apache.cassandra:cassandra-thrift": {
            "locked": "3.9",
            "transitive": [
                "org.apache.cassandra:cassandra-all"
            ]
        },
        "org.apache.commons:commons-compress": {
            "locked": "1.18",
            "transitive": [
                "io.kubernetes:client-java"
            ]
        },
        "org.apache.commons:commons-io": {
            "locked": "1.3.2",
            "transitive": [
                "org.mock-server:mockserver-core"
            ]
        },
        "org.apache.commons:commons-lang3": {
            "locked": "3.7",
            "transitive": [
                "com.addthis.metrics:reporter-config-base",
                "com.addthis.metrics:reporter-config3",
                "com.netflix.archaius:archaius2-core",
                "io.kubernetes:client-java",
                "io.kubernetes:client-java-api",
                "io.swagger:swagger-core",
                "org.apache.cassandra:cassandra-all",
                "org.apache.cassandra:cassandra-thrift",
                "org.cassandraunit:cassandra-unit",
                "org.mock-server:mockserver-client-java",
                "org.mock-server:mockserver-core"
            ]
        },
        "org.apache.commons:commons-math3": {
            "locked": "3.2",
            "transitive": [
                "org.apache.cassandra:cassandra-all"
            ]
        },
        "org.apache.httpcomponents:httpclient": {
            "locked": "4.5.9",
            "transitive": [
                "com.amazonaws:aws-java-sdk-core"
            ]
        },
        "org.apache.httpcomponents:httpcore": {
            "locked": "4.4.11",
            "transitive": [
                "org.apache.httpcomponents:httpclient"
            ]
        },
        "org.apache.logging.log4j:log4j-api": {
            "locked": "2.11.2",
            "transitive": [
                "org.apache.logging.log4j:log4j-to-slf4j"
            ]
        },
        "org.apache.logging.log4j:log4j-to-slf4j": {
            "locked": "2.11.2",
            "transitive": [
                "org.springframework.boot:spring-boot-starter-logging"
            ]
        },
        "org.apache.mesos:mesos": {
            "locked": "1.7.2",
            "transitive": [
                "com.netflix.fenzo:fenzo-core",
                "com.netflix.titus:titus-server-master"
            ]
        },
        "org.apache.thrift:libthrift": {
            "locked": "0.9.2",
            "transitive": [
                "com.thinkaurelius.thrift:thrift-server",
                "org.apache.cassandra:cassandra-all",
                "org.apache.cassandra:cassandra-thrift"
            ]
        },
        "org.apache.tomcat.embed:tomcat-embed-core": {
            "locked": "9.0.16",
            "transitive": [
                "org.apache.tomcat.embed:tomcat-embed-websocket",
                "org.springframework.boot:spring-boot-starter-tomcat"
            ]
        },
        "org.apache.tomcat.embed:tomcat-embed-el": {
            "locked": "9.0.16",
            "transitive": [
                "org.springframework.boot:spring-boot-starter-tomcat"
            ]
        },
        "org.apache.tomcat.embed:tomcat-embed-websocket": {
            "locked": "9.0.16",
            "transitive": [
                "org.springframework.boot:spring-boot-starter-tomcat"
            ]
        },
        "org.apache.tomcat:tomcat-annotations-api": {
            "locked": "9.0.16",
            "transitive": [
                "org.apache.tomcat.embed:tomcat-embed-core"
            ]
        },
        "org.assertj:assertj-core": {
            "locked": "3.8.0",
            "requested": "3.8.0",
            "transitive": [
                "com.netflix.titus:titus-testkit"
            ]
        },
        "org.bouncycastle:bcmail-jdk15on": {
            "locked": "1.52",
            "transitive": [
                "org.mock-server:mockserver-core"
            ]
        },
        "org.bouncycastle:bcpkix-jdk15on": {
            "locked": "1.61",
            "transitive": [
                "io.kubernetes:client-java",
                "org.bouncycastle:bcmail-jdk15on",
                "org.mock-server:mockserver-core"
            ]
        },
        "org.bouncycastle:bcprov-ext-jdk15on": {
            "locked": "1.61",
            "transitive": [
                "io.kubernetes:client-java"
            ]
        },
        "org.bouncycastle:bcprov-jdk15on": {
            "locked": "1.50",
            "transitive": [
                "org.bouncycastle:bcmail-jdk15on",
                "org.bouncycastle:bcpkix-jdk15on",
                "org.mock-server:mockserver-core",
                "org.mock-server:mockserver-netty"
            ]
        },
        "org.caffinitas.ohc:ohc-core": {
            "locked": "0.4.3",
            "transitive": [
                "org.apache.cassandra:cassandra-all"
            ]
        },
        "org.cassandraunit:cassandra-unit": {
            "locked": "3.1.1.0",
            "transitive": [
                "com.netflix.titus:titus-ext-cassandra-testkit"
            ]
        },
        "org.checkerframework:checker-qual": {
            "locked": "2.0.0",
            "transitive": [
                "com.google.guava:guava"
            ]
        },
        "org.codehaus.jackson:jackson-core-asl": {
            "locked": "1.9.2",
            "transitive": [
                "org.apache.cassandra:cassandra-all",
                "org.codehaus.jackson:jackson-mapper-asl"
            ]
        },
        "org.codehaus.jackson:jackson-mapper-asl": {
            "locked": "1.9.2",
            "transitive": [
                "org.apache.cassandra:cassandra-all"
            ]
        },
        "org.codehaus.mojo:animal-sniffer-annotations": {
            "locked": "1.14",
            "transitive": [
                "com.google.guava:guava"
            ]
        },
        "org.eclipse.jdt.core.compiler:ecj": {
            "locked": "4.4.2",
            "transitive": [
                "org.apache.cassandra:cassandra-all"
            ]
        },
        "org.eclipse.jetty:jetty-http": {
            "locked": "9.2.12.v20150709",
            "transitive": [
                "org.eclipse.jetty:jetty-server"
            ]
        },
        "org.eclipse.jetty:jetty-io": {
            "locked": "9.2.12.v20150709",
            "transitive": [
                "org.eclipse.jetty:jetty-server"
            ]
        },
        "org.eclipse.jetty:jetty-security": {
            "locked": "9.2.12.v20150709",
            "transitive": [
                "org.eclipse.jetty:jetty-servlet"
            ]
        },
        "org.eclipse.jetty:jetty-server": {
            "locked": "9.2.12.v20150709",
            "transitive": [
                "org.eclipse.jetty:jetty-security"
            ]
        },
        "org.eclipse.jetty:jetty-servlet": {
            "locked": "9.2.12.v20150709",
            "transitive": [
                "com.netflix.titus:titus-server-gateway",
                "com.netflix.titus:titus-server-master",
                "com.netflix.titus:titus-server-runtime",
                "com.netflix.titus:titus-testkit",
                "org.eclipse.jetty:jetty-webapp"
            ]
        },
        "org.eclipse.jetty:jetty-util": {
            "locked": "9.2.12.v20150709",
            "transitive": [
                "org.eclipse.jetty:jetty-http",
                "org.eclipse.jetty:jetty-io",
                "org.eclipse.jetty:jetty-xml"
            ]
        },
        "org.eclipse.jetty:jetty-webapp": {
            "locked": "9.2.12.v20150709",
            "transitive": [
                "com.netflix.titus:titus-server-gateway",
                "com.netflix.titus:titus-server-master",
                "com.netflix.titus:titus-server-runtime",
                "com.netflix.titus:titus-testkit"
            ]
        },
        "org.eclipse.jetty:jetty-xml": {
            "locked": "9.2.12.v20150709",
            "transitive": [
                "org.eclipse.jetty:jetty-webapp"
            ]
        },
        "org.fusesource:sigar": {
            "locked": "1.6.4",
            "transitive": [
                "org.apache.cassandra:cassandra-all"
            ]
        },
        "org.glassfish:javax.el": {
            "locked": "3.0.1-b11",
            "transitive": [
                "com.netflix.titus:titus-common"
            ]
        },
        "org.hamcrest:hamcrest-core": {
            "locked": "1.3",
            "requested": "1.3",
            "transitive": [
                "com.jayway.awaitility:awaitility",
                "junit:junit",
                "junit:junit-dep",
                "org.cassandraunit:cassandra-unit",
                "org.hamcrest:hamcrest-library"
            ]
        },
        "org.hamcrest:hamcrest-library": {
            "locked": "1.3",
            "transitive": [
                "com.jayway.awaitility:awaitility",
                "org.cassandraunit:cassandra-unit"
            ]
        },
        "org.hdrhistogram:HdrHistogram": {
            "locked": "2.1.11",
            "transitive": [
                "com.netflix.titus:titus-common"
            ]
        },
        "org.hibernate.validator:hibernate-validator": {
            "locked": "6.0.14.Final",
            "transitive": [
                "org.springframework.boot:spring-boot-starter-web",
                "org.springframework.boot:spring-boot-starter-webflux"
            ]
        },
        "org.hibernate:hibernate-validator": {
            "locked": "5.4.3.Final",
            "transitive": [
                "com.netflix.titus:titus-common",
                "com.netflix.titus:titus-server-runtime"
            ]
        },
        "org.javassist:javassist": {
            "locked": "3.18.2-GA",
            "transitive": [
                "org.reflections:reflections"
            ]
        },
        "org.jboss.logging:jboss-logging": {
            "locked": "3.3.2.Final",
            "transitive": [
                "org.hibernate.validator:hibernate-validator",
                "org.hibernate:hibernate-validator"
            ]
        },
        "org.joda:joda-convert": {
            "locked": "1.2",
            "transitive": [
                "io.kubernetes:client-java-api"
            ]
        },
        "org.json:json": {
            "locked": "20140107",
            "transitive": [
                "com.netflix.fenzo:fenzo-core",
                "com.netflix.titus:titus-server-master",
                "org.skyscreamer:jsonassert"
            ]
        },
        "org.mindrot:jbcrypt": {
            "locked": "0.3m",
            "transitive": [
                "org.apache.cassandra:cassandra-all"
            ]
        },
        "org.mock-server:mockserver-client-java": {
            "locked": "3.10.4",
            "transitive": [
                "org.mock-server:mockserver-netty"
            ]
        },
        "org.mock-server:mockserver-core": {
            "locked": "3.10.4",
            "transitive": [
                "org.mock-server:mockserver-client-java",
                "org.mock-server:mockserver-netty"
            ]
        },
        "org.mock-server:mockserver-logging": {
            "locked": "3.10.4",
            "transitive": [
                "org.mock-server:mockserver-netty"
            ]
        },
        "org.mock-server:mockserver-netty": {
            "locked": "3.10.4",
            "transitive": [
                "com.netflix.titus:titus-server-runtime"
            ]
        },
        "org.mockito:mockito-core": {
            "locked": "2.28.2",
            "requested": "2.+",
            "transitive": [
                "com.netflix.titus:titus-testkit"
            ]
        },
        "org.mozilla:rhino": {
            "locked": "1.7R4",
            "transitive": [
                "com.github.fge:json-schema-core"
            ]
        },
        "org.objenesis:objenesis": {
            "locked": "2.6",
            "transitive": [
                "com.jayway.awaitility:awaitility",
                "org.mockito:mockito-core"
            ]
        },
        "org.ow2.asm:asm": {
            "locked": "5.0.3",
            "transitive": [
                "com.github.jnr:jnr-ffi",
                "org.ow2.asm:asm-tree"
            ]
        },
        "org.ow2.asm:asm-analysis": {
            "locked": "5.0.3",
            "transitive": [
                "com.github.jnr:jnr-ffi"
            ]
        },
        "org.ow2.asm:asm-commons": {
            "locked": "5.0.3",
            "transitive": [
                "com.github.jnr:jnr-ffi"
            ]
        },
        "org.ow2.asm:asm-tree": {
            "locked": "5.0.3",
            "transitive": [
                "com.github.jnr:jnr-ffi",
                "org.ow2.asm:asm-analysis",
                "org.ow2.asm:asm-commons",
                "org.ow2.asm:asm-util"
            ]
        },
        "org.ow2.asm:asm-util": {
            "locked": "5.0.3",
            "transitive": [
                "com.github.jnr:jnr-ffi"
            ]
        },
        "org.reactivestreams:reactive-streams": {
            "locked": "1.0.2",
            "transitive": [
                "com.github.akarnokd:rxjava2-interop",
                "io.projectreactor:reactor-core",
                "io.reactivex.rxjava2:rxjava"
            ]
        },
        "org.reflections:reflections": {
            "locked": "0.9.10",
            "transitive": [
                "io.swagger:swagger-jaxrs"
            ]
        },
        "org.scala-lang.modules:scala-parser-combinators_2.11": {
            "locked": "1.0.4",
            "transitive": [
                "com.twitter:util-core_2.11"
            ]
        },
        "org.scala-lang:scala-library": {
            "locked": "2.11.7",
            "transitive": [
                "com.twitter:finagle-core_2.11",
                "com.twitter:finagle-http_2.11",
                "com.twitter:finagle-native_2.11",
                "com.twitter:util-app_2.11",
                "com.twitter:util-cache_2.11",
                "com.twitter:util-codec_2.11",
                "com.twitter:util-collection_2.11",
                "com.twitter:util-core_2.11",
                "com.twitter:util-function_2.11",
                "com.twitter:util-hashing_2.11",
                "com.twitter:util-jvm_2.11",
                "com.twitter:util-lint_2.11",
                "com.twitter:util-logging_2.11",
                "com.twitter:util-registry_2.11",
                "com.twitter:util-stats_2.11",
                "org.scala-lang.modules:scala-parser-combinators_2.11"
            ]
        },
        "org.skyscreamer:jsonassert": {
            "locked": "1.2.3",
            "transitive": [
                "org.mock-server:mockserver-core"
            ]
        },
        "org.slf4j:jcl-over-slf4j": {
            "locked": "1.7.7",
            "transitive": [
                "org.apache.cassandra:cassandra-all",
                "org.apache.cassandra:cassandra-thrift"
            ]
        },
        "org.slf4j:jul-to-slf4j": {
            "locked": "1.7.25",
            "transitive": [
                "org.springframework.boot:spring-boot-starter-logging"
            ]
        },
        "org.slf4j:slf4j-api": {
            "locked": "1.7.25",
            "requested": "1.7.0",
            "transitive": [
                "com.addthis.metrics:reporter-config-base",
                "com.addthis.metrics:reporter-config3",
                "com.datastax.cassandra:cassandra-driver-core",
                "com.netflix.archaius:archaius2-core",
                "com.netflix.fenzo:fenzo-core",
                "com.netflix.governator:governator-core",
                "com.netflix.spectator:spectator-api",
                "com.netflix.titus:titus-api",
                "com.netflix.titus:titus-common",
                "com.netflix.titus:titus-ext-cassandra",
                "com.netflix.titus:titus-ext-cassandra-testkit",
                "com.netflix.titus:titus-grpc-api",
                "com.netflix.titus:titus-server-federation",
                "com.netflix.titus:titus-server-gateway",
                "com.netflix.titus:titus-server-master",
                "com.netflix.titus:titus-server-runtime",
                "com.netflix.titus:titus-testkit",
                "com.thinkaurelius.thrift:thrift-server",
                "io.dropwizard.metrics:metrics-core",
                "io.dropwizard.metrics:metrics-jvm",
                "io.kubernetes:client-java",
                "io.swagger:swagger-core",
                "io.swagger:swagger-models",
                "org.apache.cassandra:cassandra-all",
                "org.apache.cassandra:cassandra-thrift",
                "org.apache.logging.log4j:log4j-to-slf4j",
                "org.apache.thrift:libthrift",
                "org.caffinitas.ohc:ohc-core",
                "org.cassandraunit:cassandra-unit",
                "org.mock-server:mockserver-client-java",
                "org.mock-server:mockserver-core",
                "org.mock-server:mockserver-logging",
                "org.mock-server:mockserver-netty",
                "org.slf4j:jcl-over-slf4j",
                "org.slf4j:jul-to-slf4j",
                "org.slf4j:slf4j-log4j12",
                "org.synchronoss.cloud:nio-multipart-parser",
                "org.synchronoss.cloud:nio-stream-storage"
            ]
        },
        "org.slf4j:slf4j-log4j12": {
            "locked": "1.7.0",
            "transitive": [
                "com.netflix.titus:titus-api",
                "com.netflix.titus:titus-common",
                "com.netflix.titus:titus-ext-cassandra",
                "com.netflix.titus:titus-ext-cassandra-testkit",
                "com.netflix.titus:titus-grpc-api",
                "com.netflix.titus:titus-server-federation",
                "com.netflix.titus:titus-server-gateway",
                "com.netflix.titus:titus-server-master",
                "com.netflix.titus:titus-server-runtime",
                "com.netflix.titus:titus-testkit"
            ]
        },
        "org.springframework.boot:spring-boot": {
            "locked": "2.1.3.RELEASE",
            "transitive": [
                "org.springframework.boot:spring-boot-autoconfigure",
                "org.springframework.boot:spring-boot-starter"
            ]
        },
        "org.springframework.boot:spring-boot-autoconfigure": {
            "locked": "2.1.3.RELEASE",
            "transitive": [
                "org.springframework.boot:spring-boot-starter"
            ]
        },
        "org.springframework.boot:spring-boot-starter": {
            "locked": "2.1.3.RELEASE",
            "transitive": [
                "org.springframework.boot:spring-boot-starter-json",
                "org.springframework.boot:spring-boot-starter-web",
                "org.springframework.boot:spring-boot-starter-webflux"
            ]
        },
        "org.springframework.boot:spring-boot-starter-json": {
            "locked": "2.1.3.RELEASE",
            "transitive": [
                "org.springframework.boot:spring-boot-starter-web",
                "org.springframework.boot:spring-boot-starter-webflux"
            ]
        },
        "org.springframework.boot:spring-boot-starter-logging": {
            "locked": "2.1.3.RELEASE",
            "transitive": [
                "org.springframework.boot:spring-boot-starter"
            ]
        },
        "org.springframework.boot:spring-boot-starter-reactor-netty": {
            "locked": "2.1.3.RELEASE",
            "transitive": [
                "org.springframework.boot:spring-boot-starter-webflux"
            ]
        },
        "org.springframework.boot:spring-boot-starter-tomcat": {
            "locked": "2.1.3.RELEASE",
            "transitive": [
                "org.springframework.boot:spring-boot-starter-web"
            ]
        },
        "org.springframework.boot:spring-boot-starter-web": {
            "locked": "2.1.3.RELEASE",
            "transitive": [
                "com.netflix.titus:titus-testkit"
            ]
        },
        "org.springframework.boot:spring-boot-starter-webflux": {
            "locked": "2.1.3.RELEASE",
            "transitive": [
                "com.netflix.titus:titus-testkit"
            ]
        },
        "org.springframework:spring-aop": {
            "locked": "5.1.8.RELEASE",
            "transitive": [
                "org.springframework:spring-context",
                "org.springframework:spring-webmvc"
            ]
        },
        "org.springframework:spring-beans": {
            "locked": "5.1.8.RELEASE",
            "transitive": [
                "org.springframework:spring-aop",
                "org.springframework:spring-context",
                "org.springframework:spring-web",
                "org.springframework:spring-webflux",
                "org.springframework:spring-webmvc"
            ]
        },
        "org.springframework:spring-context": {
            "locked": "5.1.8.RELEASE",
            "transitive": [
                "com.netflix.titus:titus-common",
                "org.springframework.boot:spring-boot",
                "org.springframework:spring-webmvc"
            ]
        },
        "org.springframework:spring-core": {
            "locked": "5.1.8.RELEASE",
            "transitive": [
                "org.springframework.boot:spring-boot",
                "org.springframework.boot:spring-boot-starter",
                "org.springframework:spring-aop",
                "org.springframework:spring-beans",
                "org.springframework:spring-context",
                "org.springframework:spring-expression",
                "org.springframework:spring-web",
                "org.springframework:spring-webflux",
                "org.springframework:spring-webmvc"
            ]
        },
        "org.springframework:spring-expression": {
            "locked": "5.1.8.RELEASE",
            "transitive": [
                "com.netflix.titus:titus-common",
                "org.springframework:spring-context",
                "org.springframework:spring-webmvc"
            ]
        },
        "org.springframework:spring-jcl": {
            "locked": "5.1.8.RELEASE",
            "transitive": [
                "org.springframework:spring-core"
            ]
        },
        "org.springframework:spring-web": {
            "locked": "5.1.8.RELEASE",
            "transitive": [
                "org.springframework.boot:spring-boot-starter-json",
                "org.springframework.boot:spring-boot-starter-web",
                "org.springframework.boot:spring-boot-starter-webflux",
                "org.springframework:spring-webflux",
                "org.springframework:spring-webmvc"
            ]
        },
        "org.springframework:spring-webflux": {
            "locked": "5.1.8.RELEASE",
            "transitive": [
                "com.netflix.titus:titus-common",
                "org.springframework.boot:spring-boot-starter-webflux"
            ]
        },
        "org.springframework:spring-webmvc": {
            "locked": "5.1.5.RELEASE",
            "transitive": [
                "org.springframework.boot:spring-boot-starter-web"
            ]
        },
        "org.synchronoss.cloud:nio-multipart-parser": {
            "locked": "1.1.0",
            "transitive": [
                "org.springframework.boot:spring-boot-starter-webflux"
            ]
        },
        "org.synchronoss.cloud:nio-stream-storage": {
            "locked": "1.1.3",
            "transitive": [
                "org.synchronoss.cloud:nio-multipart-parser"
            ]
        },
        "org.webjars:swagger-ui": {
            "locked": "2.1.4",
            "transitive": [
                "com.netflix.titus:titus-server-master"
            ]
        },
        "org.xerial.snappy:snappy-java": {
            "locked": "1.1.7.3",
            "transitive": [
                "com.netflix.titus:titus-common",
                "org.apache.cassandra:cassandra-all"
            ]
        },
        "org.yaml:snakeyaml": {
            "locked": "1.23",
            "transitive": [
                "com.addthis.metrics:reporter-config-base",
                "com.addthis.metrics:reporter-config3",
                "com.fasterxml.jackson.dataformat:jackson-dataformat-yaml",
                "io.kubernetes:client-java",
                "org.apache.cassandra:cassandra-all",
                "org.springframework.boot:spring-boot-starter"
            ]
        },
        "software.amazon.ion:ion-java": {
            "locked": "1.0.2",
            "transitive": [
                "com.amazonaws:aws-java-sdk-core"
            ]
        },
        "xerces:xerces": {
            "locked": "2.4.0",
            "transitive": [
                "org.mock-server:mockserver-core"
            ]
        },
        "xerces:xercesImpl": {
            "locked": "2.4.0",
            "transitive": [
                "xerces:xerces"
            ]
        }
    },
    "testCompileClasspath": {
        "aopalliance:aopalliance": {
            "locked": "1.0",
            "transitive": [
                "com.google.inject:guice"
            ]
        },
        "cglib:cglib-nodep": {
            "locked": "3.1",
            "transitive": [
                "com.jayway.awaitility:awaitility"
            ]
        },
        "com.addthis.metrics:reporter-config-base": {
            "locked": "3.0.0",
            "transitive": [
                "com.addthis.metrics:reporter-config3"
            ]
        },
        "com.addthis.metrics:reporter-config3": {
            "locked": "3.0.0",
            "transitive": [
                "org.apache.cassandra:cassandra-all"
            ]
        },
        "com.amazonaws:aws-java-sdk-applicationautoscaling": {
<<<<<<< HEAD
            "locked": "1.11.602",
            "requested": "1.11.+"
        },
        "com.amazonaws:aws-java-sdk-autoscaling": {
            "locked": "1.11.602",
            "requested": "1.11.+"
        },
        "com.amazonaws:aws-java-sdk-cloudwatch": {
            "locked": "1.11.602",
            "requested": "1.11.+"
        },
        "com.amazonaws:aws-java-sdk-core": {
            "locked": "1.11.602",
=======
            "locked": "1.11.600",
            "requested": "1.11.+"
        },
        "com.amazonaws:aws-java-sdk-autoscaling": {
            "locked": "1.11.600",
            "requested": "1.11.+"
        },
        "com.amazonaws:aws-java-sdk-cloudwatch": {
            "locked": "1.11.600",
            "requested": "1.11.+"
        },
        "com.amazonaws:aws-java-sdk-core": {
            "locked": "1.11.600",
>>>>>>> e2657a5d
            "transitive": [
                "com.amazonaws:aws-java-sdk-applicationautoscaling",
                "com.amazonaws:aws-java-sdk-autoscaling",
                "com.amazonaws:aws-java-sdk-cloudwatch",
                "com.amazonaws:aws-java-sdk-ec2",
                "com.amazonaws:aws-java-sdk-elasticloadbalancingv2",
                "com.amazonaws:aws-java-sdk-iam"
            ]
        },
        "com.amazonaws:aws-java-sdk-ec2": {
<<<<<<< HEAD
            "locked": "1.11.602",
            "requested": "1.11.+"
        },
        "com.amazonaws:aws-java-sdk-elasticloadbalancingv2": {
            "locked": "1.11.602",
            "requested": "1.11.+"
        },
        "com.amazonaws:aws-java-sdk-iam": {
            "locked": "1.11.602",
            "requested": "1.11.+"
        },
        "com.amazonaws:jmespath-java": {
            "locked": "1.11.602",
=======
            "locked": "1.11.600",
            "requested": "1.11.+"
        },
        "com.amazonaws:aws-java-sdk-elasticloadbalancingv2": {
            "locked": "1.11.600",
            "requested": "1.11.+"
        },
        "com.amazonaws:aws-java-sdk-iam": {
            "locked": "1.11.600",
            "requested": "1.11.+"
        },
        "com.amazonaws:jmespath-java": {
            "locked": "1.11.600",
>>>>>>> e2657a5d
            "transitive": [
                "com.amazonaws:aws-java-sdk-applicationautoscaling",
                "com.amazonaws:aws-java-sdk-autoscaling",
                "com.amazonaws:aws-java-sdk-cloudwatch",
                "com.amazonaws:aws-java-sdk-ec2",
                "com.amazonaws:aws-java-sdk-elasticloadbalancingv2",
                "com.amazonaws:aws-java-sdk-iam"
            ]
        },
        "com.boundary:high-scale-lib": {
            "locked": "1.0.6",
            "transitive": [
                "org.apache.cassandra:cassandra-all"
            ]
        },
        "com.carrotsearch:hppc": {
            "locked": "0.5.4",
            "transitive": [
                "org.apache.cassandra:cassandra-thrift"
            ]
        },
        "com.clearspring.analytics:stream": {
            "locked": "2.5.2",
            "transitive": [
                "org.apache.cassandra:cassandra-all"
            ]
        },
        "com.datastax.cassandra:cassandra-driver-core": {
            "locked": "3.3.2",
            "transitive": [
                "com.datastax.cassandra:cassandra-driver-extras",
                "com.netflix.titus:titus-ext-cassandra"
            ]
        },
        "com.datastax.cassandra:cassandra-driver-extras": {
            "locked": "3.3.2",
            "transitive": [
                "com.netflix.titus:titus-ext-cassandra"
            ]
        },
        "com.fasterxml.jackson.core:jackson-annotations": {
            "locked": "2.9.0",
            "transitive": [
                "com.fasterxml.jackson.core:jackson-databind",
                "com.fasterxml.jackson.datatype:jackson-datatype-jsr310",
                "io.swagger:swagger-core",
                "io.swagger:swagger-models",
                "org.mock-server:mockserver-core"
            ]
        },
        "com.fasterxml.jackson.core:jackson-core": {
            "locked": "2.9.9",
            "transitive": [
                "com.fasterxml.jackson.core:jackson-databind",
                "com.fasterxml.jackson.dataformat:jackson-dataformat-cbor",
                "com.fasterxml.jackson.dataformat:jackson-dataformat-yaml",
                "com.fasterxml.jackson.datatype:jackson-datatype-jdk8",
                "com.fasterxml.jackson.datatype:jackson-datatype-jsr310",
                "com.fasterxml.jackson.module:jackson-module-parameter-names",
                "org.mock-server:mockserver-core"
            ]
        },
        "com.fasterxml.jackson.core:jackson-databind": {
            "locked": "2.9.9.2",
            "transitive": [
                "com.amazonaws:aws-java-sdk-core",
                "com.amazonaws:jmespath-java",
                "com.fasterxml.jackson.datatype:jackson-datatype-jdk8",
                "com.fasterxml.jackson.datatype:jackson-datatype-jsr310",
                "com.fasterxml.jackson.module:jackson-module-parameter-names",
                "com.github.fge:jackson-coreutils",
                "com.netflix.fenzo:fenzo-core",
                "com.netflix.titus:titus-common",
                "io.swagger:swagger-core",
                "io.swagger:swagger-jaxrs",
                "org.mock-server:mockserver-core",
                "org.springframework.boot:spring-boot-starter-json"
            ]
        },
        "com.fasterxml.jackson.dataformat:jackson-dataformat-cbor": {
            "locked": "2.6.7",
            "transitive": [
                "com.amazonaws:aws-java-sdk-core"
            ]
        },
        "com.fasterxml.jackson.dataformat:jackson-dataformat-yaml": {
            "locked": "2.8.4",
            "transitive": [
                "io.swagger:swagger-core"
            ]
        },
        "com.fasterxml.jackson.datatype:jackson-datatype-jdk8": {
            "locked": "2.9.9",
            "transitive": [
                "com.netflix.titus:titus-common",
                "org.springframework.boot:spring-boot-starter-json"
            ]
        },
        "com.fasterxml.jackson.datatype:jackson-datatype-jsr310": {
            "locked": "2.9.8",
            "transitive": [
                "org.springframework.boot:spring-boot-starter-json"
            ]
        },
        "com.fasterxml.jackson.module:jackson-module-parameter-names": {
            "locked": "2.9.8",
            "transitive": [
                "org.springframework.boot:spring-boot-starter-json"
            ]
        },
        "com.fasterxml:classmate": {
            "locked": "1.3.4",
            "transitive": [
                "org.hibernate.validator:hibernate-validator",
                "org.hibernate:hibernate-validator"
            ]
        },
        "com.github.akarnokd:rxjava2-interop": {
            "locked": "0.13.7",
            "transitive": [
                "com.netflix.titus:titus-common"
            ]
        },
        "com.github.ben-manes.caffeine:caffeine": {
            "locked": "2.6.2",
            "transitive": [
                "com.netflix.titus:titus-common",
                "org.apache.cassandra:cassandra-all"
            ]
        },
        "com.github.fge:btf": {
            "locked": "1.2",
            "transitive": [
                "com.github.fge:msg-simple"
            ]
        },
        "com.github.fge:jackson-coreutils": {
            "locked": "1.8",
            "transitive": [
                "com.github.fge:json-schema-core"
            ]
        },
        "com.github.fge:json-schema-core": {
            "locked": "1.2.5",
            "transitive": [
                "com.github.fge:json-schema-validator"
            ]
        },
        "com.github.fge:json-schema-validator": {
            "locked": "2.2.6",
            "transitive": [
                "org.mock-server:mockserver-core"
            ]
        },
        "com.github.fge:msg-simple": {
            "locked": "1.1",
            "transitive": [
                "com.github.fge:jackson-coreutils",
                "com.github.fge:uri-template"
            ]
        },
        "com.github.fge:uri-template": {
            "locked": "0.9",
            "transitive": [
                "com.github.fge:json-schema-core"
            ]
        },
        "com.github.jbellis:jamm": {
            "locked": "0.3.0",
            "transitive": [
                "org.apache.cassandra:cassandra-all"
            ]
        },
        "com.github.jnr:jffi": {
            "locked": "1.2.10",
            "transitive": [
                "com.github.jnr:jnr-ffi"
            ]
        },
        "com.github.jnr:jnr-constants": {
            "locked": "0.9.0",
            "transitive": [
                "com.github.jnr:jnr-posix"
            ]
        },
        "com.github.jnr:jnr-ffi": {
            "locked": "2.0.7",
            "transitive": [
                "com.datastax.cassandra:cassandra-driver-core",
                "com.github.jnr:jnr-posix"
            ]
        },
        "com.github.jnr:jnr-posix": {
            "locked": "3.0.27",
            "transitive": [
                "com.datastax.cassandra:cassandra-driver-core"
            ]
        },
        "com.github.jnr:jnr-x86asm": {
            "locked": "1.0.2",
            "transitive": [
                "com.github.jnr:jnr-ffi"
            ]
        },
        "com.github.rholder:snowball-stemmer": {
            "locked": "1.3.0.581.1",
            "transitive": [
                "org.apache.cassandra:cassandra-thrift"
            ]
        },
        "com.github.spullara.cli-parser:cli-parser": {
            "locked": "1.1.1",
            "transitive": [
                "com.netflix.titus:titus-server-gateway",
                "com.netflix.titus:titus-server-master"
            ]
        },
        "com.google.api.grpc:proto-google-common-protos": {
            "locked": "1.0.0",
            "transitive": [
                "io.grpc:grpc-protobuf"
            ]
        },
        "com.google.code.findbugs:annotations": {
            "locked": "2.0.1",
            "transitive": [
                "org.reflections:reflections"
            ]
        },
        "com.google.code.findbugs:jsr305": {
            "locked": "3.0.2",
            "transitive": [
                "com.github.fge:btf",
                "com.github.fge:jackson-coreutils",
                "com.github.fge:json-schema-core",
                "com.github.fge:json-schema-validator",
                "com.github.fge:msg-simple",
                "com.github.fge:uri-template",
                "com.google.guava:guava",
                "com.google.instrumentation:instrumentation-api",
                "com.twitter:util-cache_2.11",
                "com.twitter:util-collection_2.11",
                "io.grpc:grpc-core"
            ]
        },
        "com.google.code.gson:gson": {
            "locked": "2.8.0",
            "transitive": [
                "com.google.protobuf:protobuf-java-util",
                "io.grpc:grpc-core",
                "io.kubernetes:client-java-api"
            ]
        },
        "com.google.errorprone:error_prone_annotations": {
            "locked": "2.1.3",
            "transitive": [
                "com.google.guava:guava",
                "com.google.truth.extensions:truth-liteproto-extension",
                "com.google.truth.extensions:truth-proto-extension",
                "com.google.truth:truth",
                "io.grpc:grpc-core"
            ]
        },
        "com.google.guava:guava": {
            "locked": "25.1-jre",
            "transitive": [
                "com.datastax.cassandra:cassandra-driver-core",
                "com.datastax.cassandra:cassandra-driver-extras",
                "com.github.fge:jackson-coreutils",
                "com.github.fge:uri-template",
                "com.google.inject:guice",
                "com.google.instrumentation:instrumentation-api",
                "com.google.protobuf:protobuf-java-util",
                "com.google.truth.extensions:truth-liteproto-extension",
                "com.google.truth.extensions:truth-proto-extension",
                "com.google.truth:truth",
                "com.netflix.titus:titus-common",
                "com.twitter:finagle-core_2.11",
                "com.twitter:finagle-http_2.11",
                "com.twitter:util-cache_2.11",
                "com.twitter:util-collection_2.11",
                "io.grpc:grpc-core",
                "io.grpc:grpc-protobuf",
                "io.grpc:grpc-protobuf-lite",
                "io.kubernetes:client-java",
                "io.opencensus:opencensus-api",
                "io.swagger:swagger-core",
                "io.swagger:swagger-jaxrs",
                "org.apache.cassandra:cassandra-all",
                "org.caffinitas.ohc:ohc-core",
                "org.cassandraunit:cassandra-unit",
                "org.mock-server:mockserver-client-java",
                "org.mock-server:mockserver-core",
                "org.mock-server:mockserver-netty",
                "org.reflections:reflections"
            ]
        },
        "com.google.inject.extensions:guice-assistedinject": {
            "locked": "4.1.0",
            "transitive": [
                "com.google.inject.extensions:guice-grapher"
            ]
        },
        "com.google.inject.extensions:guice-grapher": {
            "locked": "4.1.0",
            "transitive": [
                "com.netflix.governator:governator-core"
            ]
        },
        "com.google.inject.extensions:guice-multibindings": {
            "locked": "4.1.0",
            "transitive": [
                "com.google.inject.extensions:guice-grapher",
                "com.netflix.archaius:archaius2-guice",
                "com.netflix.governator:governator-core"
            ]
        },
        "com.google.inject.extensions:guice-servlet": {
            "locked": "4.1.0",
            "transitive": [
                "com.netflix.governator:governator-jersey",
                "com.netflix.governator:governator-servlet",
                "com.sun.jersey.contribs:jersey-guice"
            ]
        },
        "com.google.inject:guice": {
            "locked": "4.1.0",
            "transitive": [
                "com.google.inject.extensions:guice-assistedinject",
                "com.google.inject.extensions:guice-grapher",
                "com.google.inject.extensions:guice-multibindings",
                "com.google.inject.extensions:guice-servlet",
                "com.netflix.archaius:archaius2-guice",
                "com.netflix.governator:governator-core",
                "com.netflix.governator:governator-providers",
                "com.netflix.titus:titus-server-master",
                "com.sun.jersey.contribs:jersey-guice"
            ]
        },
        "com.google.instrumentation:instrumentation-api": {
            "locked": "0.4.3",
            "transitive": [
                "io.grpc:grpc-services"
            ]
        },
        "com.google.j2objc:j2objc-annotations": {
            "locked": "1.1",
            "transitive": [
                "com.google.guava:guava"
            ]
        },
        "com.google.protobuf:protobuf-java": {
            "locked": "3.5.1",
            "transitive": [
                "com.google.protobuf:protobuf-java-util",
                "com.google.truth.extensions:truth-liteproto-extension",
                "com.google.truth.extensions:truth-proto-extension",
                "com.netflix.titus:titus-common",
                "com.netflix.titus:titus-grpc-api",
                "com.netflix.titus:titus-server-master",
                "io.grpc:grpc-protobuf",
                "io.kubernetes:client-java",
                "io.kubernetes:client-java-proto",
                "org.apache.mesos:mesos"
            ]
        },
        "com.google.protobuf:protobuf-java-util": {
            "locked": "3.5.1",
            "transitive": [
                "io.grpc:grpc-protobuf"
            ]
        },
        "com.google.truth.extensions:truth-liteproto-extension": {
            "locked": "0.34",
            "transitive": [
                "com.google.truth.extensions:truth-proto-extension"
            ]
        },
        "com.google.truth.extensions:truth-proto-extension": {
            "locked": "0.34",
            "transitive": [
                "com.netflix.titus:titus-common"
            ]
        },
        "com.google.truth:truth": {
            "locked": "0.34",
            "transitive": [
                "com.google.truth.extensions:truth-liteproto-extension",
                "com.google.truth.extensions:truth-proto-extension"
            ]
        },
        "com.googlecode.concurrent-trees:concurrent-trees": {
            "locked": "2.4.0",
            "transitive": [
                "org.apache.cassandra:cassandra-thrift"
            ]
        },
        "com.googlecode.concurrentlinkedhashmap:concurrentlinkedhashmap-lru": {
            "locked": "1.4",
            "transitive": [
                "org.apache.cassandra:cassandra-all"
            ]
        },
        "com.googlecode.json-simple:json-simple": {
            "locked": "1.1",
            "transitive": [
                "org.apache.cassandra:cassandra-all"
            ]
        },
        "com.googlecode.libphonenumber:libphonenumber": {
            "locked": "6.2",
            "transitive": [
                "com.github.fge:json-schema-validator"
            ]
        },
        "com.jayway.awaitility:awaitility": {
            "locked": "1.7.0",
            "requested": "1.7.0"
        },
        "com.jcraft:jzlib": {
            "locked": "1.1.3",
            "transitive": [
                "org.mock-server:mockserver-core"
            ]
        },
        "com.lmax:disruptor": {
            "locked": "3.0.1",
            "transitive": [
                "com.thinkaurelius.thrift:thrift-server"
            ]
        },
        "com.netflix.archaius:archaius2-api": {
            "locked": "2.3.14",
            "transitive": [
                "com.netflix.archaius:archaius2-core"
            ]
        },
        "com.netflix.archaius:archaius2-core": {
            "locked": "2.3.14",
            "transitive": [
                "com.netflix.archaius:archaius2-guice",
                "com.netflix.titus:titus-common"
            ]
        },
        "com.netflix.archaius:archaius2-guice": {
            "locked": "2.3.14",
            "transitive": [
                "com.netflix.runtime:health-guice",
                "com.netflix.titus:titus-server-gateway",
                "com.netflix.titus:titus-server-master",
                "com.netflix.titus:titus-server-runtime"
            ]
        },
        "com.netflix.fenzo:fenzo-core": {
            "locked": "1.1.0-rc.4",
            "transitive": [
                "com.netflix.titus:titus-server-master"
            ]
        },
        "com.netflix.governator:governator-api": {
            "locked": "1.15.11",
            "transitive": [
                "com.netflix.governator:governator-core",
                "com.netflix.runtime:health-core"
            ]
        },
        "com.netflix.governator:governator-core": {
            "locked": "1.15.11",
            "transitive": [
                "com.netflix.governator:governator-jersey",
                "com.netflix.governator:governator-servlet",
                "com.netflix.runtime:health-guice",
                "com.netflix.titus:titus-common",
                "com.netflix.titus:titus-server-gateway",
                "com.netflix.titus:titus-server-master",
                "com.netflix.titus:titus-server-runtime"
            ]
        },
        "com.netflix.governator:governator-jersey": {
            "locked": "1.15.11",
            "transitive": [
                "com.netflix.titus:titus-server-gateway",
                "com.netflix.titus:titus-server-master",
                "com.netflix.titus:titus-server-runtime"
            ]
        },
        "com.netflix.governator:governator-jetty": {
            "locked": "1.15.11",
            "transitive": [
                "com.netflix.titus:titus-server-gateway",
                "com.netflix.titus:titus-server-master",
                "com.netflix.titus:titus-server-runtime",
                "com.netflix.titus:titus-testkit"
            ]
        },
        "com.netflix.governator:governator-providers": {
            "locked": "1.15.11",
            "transitive": [
                "com.netflix.governator:governator-jersey"
            ]
        },
        "com.netflix.governator:governator-servlet": {
            "locked": "1.15.11",
            "transitive": [
                "com.netflix.titus:titus-server-gateway",
                "com.netflix.titus:titus-server-master",
                "com.netflix.titus:titus-server-runtime"
            ]
        },
        "com.netflix.numerus:numerus": {
            "locked": "1.1",
            "transitive": [
                "com.netflix.titus:titus-common",
                "com.netflix.titus:titus-server-master"
            ]
        },
        "com.netflix.runtime:health-api": {
            "locked": "1.1.4",
            "transitive": [
                "com.netflix.runtime:health-core"
            ]
        },
        "com.netflix.runtime:health-core": {
            "locked": "1.1.4",
            "transitive": [
                "com.netflix.runtime:health-guice"
            ]
        },
        "com.netflix.runtime:health-guice": {
            "locked": "1.1.4",
            "transitive": [
                "com.netflix.titus:titus-server-master"
            ]
        },
        "com.netflix.spectator:spectator-api": {
            "locked": "0.59.0",
            "transitive": [
                "com.netflix.runtime:health-core",
                "com.netflix.titus:titus-common"
            ]
        },
        "com.netflix.titus:titus-api": {
            "project": true,
            "transitive": [
                "com.netflix.titus:titus-ext-cassandra",
                "com.netflix.titus:titus-server-runtime"
            ]
        },
        "com.netflix.titus:titus-common": {
            "project": true,
            "transitive": [
                "com.netflix.titus:titus-api",
                "com.netflix.titus:titus-ext-cassandra",
                "com.netflix.titus:titus-server-runtime"
            ]
        },
        "com.netflix.titus:titus-ext-cassandra": {
            "project": true,
            "transitive": [
                "com.netflix.titus:titus-ext-cassandra-testkit"
            ]
        },
        "com.netflix.titus:titus-ext-cassandra-testkit": {
            "project": true,
            "transitive": [
                "com.netflix.titus:titus-testkit"
            ]
        },
        "com.netflix.titus:titus-grpc-api": {
            "project": true,
            "transitive": [
                "com.netflix.titus:titus-server-runtime"
            ]
        },
        "com.netflix.titus:titus-server-federation": {
            "project": true,
            "transitive": [
                "com.netflix.titus:titus-testkit"
            ]
        },
        "com.netflix.titus:titus-server-gateway": {
            "project": true,
            "transitive": [
                "com.netflix.titus:titus-testkit"
            ]
        },
        "com.netflix.titus:titus-server-master": {
            "project": true,
            "transitive": [
                "com.netflix.titus:titus-testkit"
            ]
        },
        "com.netflix.titus:titus-server-runtime": {
            "project": true,
            "transitive": [
                "com.netflix.titus:titus-server-federation",
                "com.netflix.titus:titus-server-gateway",
                "com.netflix.titus:titus-server-master"
            ]
        },
        "com.netflix.titus:titus-testkit": {
            "project": true
        },
        "com.ning:compress-lzf": {
            "locked": "0.8.4",
            "transitive": [
                "org.apache.cassandra:cassandra-all"
            ]
        },
        "com.squareup.okhttp3:okhttp": {
            "locked": "3.8.0",
            "transitive": [
                "com.netflix.titus:titus-common"
            ]
        },
        "com.squareup.okhttp:logging-interceptor": {
            "locked": "2.7.5",
            "transitive": [
                "io.kubernetes:client-java-api"
            ]
        },
        "com.squareup.okhttp:okhttp": {
            "locked": "2.7.5",
            "transitive": [
                "com.squareup.okhttp:logging-interceptor",
                "com.squareup.okhttp:okhttp-ws",
                "io.kubernetes:client-java-api"
            ]
        },
        "com.squareup.okhttp:okhttp-ws": {
            "locked": "2.7.5",
            "transitive": [
                "io.kubernetes:client-java"
            ]
        },
        "com.squareup.okio:okio": {
            "locked": "1.13.0",
            "transitive": [
                "com.squareup.okhttp3:okhttp",
                "com.squareup.okhttp:okhttp"
            ]
        },
        "com.sun.jersey.contribs:jersey-guice": {
            "locked": "1.19",
            "transitive": [
                "com.netflix.governator:governator-jersey"
            ]
        },
        "com.sun.jersey:jersey-core": {
            "locked": "1.19",
            "transitive": [
                "com.sun.jersey:jersey-server"
            ]
        },
        "com.sun.jersey:jersey-server": {
            "locked": "1.19",
            "transitive": [
                "com.netflix.governator:governator-jersey",
                "com.sun.jersey:jersey-servlet"
            ]
        },
        "com.sun.jersey:jersey-servlet": {
            "locked": "1.19",
            "transitive": [
                "com.sun.jersey.contribs:jersey-guice"
            ]
        },
        "com.thinkaurelius.thrift:thrift-server": {
            "locked": "0.3.7",
            "transitive": [
                "org.apache.cassandra:cassandra-all"
            ]
        },
        "com.twitter:finagle-core_2.11": {
            "locked": "6.33.0",
            "transitive": [
                "com.twitter:finagle-http_2.11",
                "com.twitter:finagle-native_2.11"
            ]
        },
        "com.twitter:finagle-http_2.11": {
            "locked": "6.33.0",
            "transitive": [
                "com.twitter:finagle-native_2.11"
            ]
        },
        "com.twitter:finagle-native_2.11": {
            "locked": "6.33.0",
            "transitive": [
                "org.mock-server:mockserver-core"
            ]
        },
        "com.twitter:jsr166e": {
            "locked": "1.0.0",
            "transitive": [
                "com.twitter:finagle-core_2.11",
                "com.twitter:util-core_2.11"
            ]
        },
        "com.twitter:util-app_2.11": {
            "locked": "6.32.0",
            "transitive": [
                "com.twitter:finagle-core_2.11",
                "com.twitter:util-jvm_2.11",
                "com.twitter:util-logging_2.11"
            ]
        },
        "com.twitter:util-cache_2.11": {
            "locked": "6.32.0",
            "transitive": [
                "com.twitter:finagle-core_2.11"
            ]
        },
        "com.twitter:util-codec_2.11": {
            "locked": "6.32.0",
            "transitive": [
                "com.twitter:finagle-core_2.11",
                "com.twitter:finagle-http_2.11"
            ]
        },
        "com.twitter:util-collection_2.11": {
            "locked": "6.32.0",
            "transitive": [
                "com.twitter:finagle-core_2.11"
            ]
        },
        "com.twitter:util-core_2.11": {
            "locked": "6.32.0",
            "transitive": [
                "com.twitter:finagle-core_2.11",
                "com.twitter:util-app_2.11",
                "com.twitter:util-cache_2.11",
                "com.twitter:util-codec_2.11",
                "com.twitter:util-collection_2.11",
                "com.twitter:util-jvm_2.11",
                "com.twitter:util-logging_2.11",
                "com.twitter:util-registry_2.11",
                "com.twitter:util-stats_2.11"
            ]
        },
        "com.twitter:util-function_2.11": {
            "locked": "6.32.0",
            "transitive": [
                "com.twitter:util-core_2.11"
            ]
        },
        "com.twitter:util-hashing_2.11": {
            "locked": "6.32.0",
            "transitive": [
                "com.twitter:finagle-core_2.11"
            ]
        },
        "com.twitter:util-jvm_2.11": {
            "locked": "6.32.0",
            "transitive": [
                "com.twitter:finagle-core_2.11"
            ]
        },
        "com.twitter:util-lint_2.11": {
            "locked": "6.32.0",
            "transitive": [
                "com.twitter:finagle-core_2.11",
                "com.twitter:util-stats_2.11"
            ]
        },
        "com.twitter:util-logging_2.11": {
            "locked": "6.32.0",
            "transitive": [
                "com.twitter:finagle-core_2.11",
                "com.twitter:finagle-http_2.11"
            ]
        },
        "com.twitter:util-registry_2.11": {
            "locked": "6.32.0",
            "transitive": [
                "com.twitter:finagle-core_2.11",
                "com.twitter:util-app_2.11"
            ]
        },
        "com.twitter:util-stats_2.11": {
            "locked": "6.32.0",
            "transitive": [
                "com.twitter:finagle-core_2.11",
                "com.twitter:util-logging_2.11"
            ]
        },
        "commons-cli:commons-cli": {
            "locked": "1.3.1",
            "transitive": [
                "com.netflix.titus:titus-ext-cassandra",
                "com.netflix.titus:titus-testkit",
                "org.apache.cassandra:cassandra-all"
            ]
        },
        "commons-codec:commons-codec": {
            "locked": "1.11",
            "transitive": [
                "com.twitter:finagle-core_2.11",
                "com.twitter:util-codec_2.11",
                "io.kubernetes:client-java",
                "org.apache.cassandra:cassandra-all",
                "org.apache.httpcomponents:httpclient"
            ]
        },
        "commons-collections:commons-collections": {
            "locked": "3.2.1",
            "transitive": [
                "com.twitter:util-collection_2.11"
            ]
        },
        "commons-io:commons-io": {
            "locked": "1.3.2",
            "transitive": [
                "org.apache.commons:commons-io"
            ]
        },
        "commons-lang:commons-lang": {
            "locked": "2.6",
            "transitive": [
                "com.twitter:finagle-http_2.11"
            ]
        },
        "commons-logging:commons-logging": {
            "locked": "1.2",
            "transitive": [
                "com.amazonaws:aws-java-sdk-core",
                "org.apache.httpcomponents:httpclient"
            ]
        },
        "de.jflex:jflex": {
            "locked": "1.6.0",
            "transitive": [
                "org.apache.cassandra:cassandra-thrift"
            ]
        },
        "io.dropwizard.metrics:metrics-core": {
            "locked": "3.2.2",
            "transitive": [
                "com.addthis.metrics:reporter-config3",
                "com.datastax.cassandra:cassandra-driver-core",
                "io.dropwizard.metrics:metrics-jvm",
                "org.apache.cassandra:cassandra-all"
            ]
        },
        "io.dropwizard.metrics:metrics-jvm": {
            "locked": "3.1.0",
            "transitive": [
                "org.apache.cassandra:cassandra-all"
            ]
        },
        "io.grpc:grpc-context": {
            "locked": "1.10.1",
            "transitive": [
                "io.grpc:grpc-core"
            ]
        },
        "io.grpc:grpc-core": {
            "locked": "1.10.1",
            "transitive": [
                "io.grpc:grpc-netty-shaded",
                "io.grpc:grpc-protobuf",
                "io.grpc:grpc-protobuf-lite",
                "io.grpc:grpc-stub"
            ]
        },
        "io.grpc:grpc-netty-shaded": {
            "locked": "1.10.1",
            "transitive": [
                "com.netflix.titus:titus-common",
                "com.netflix.titus:titus-server-gateway",
                "com.netflix.titus:titus-server-runtime"
            ]
        },
        "io.grpc:grpc-protobuf": {
            "locked": "1.10.1",
            "transitive": [
                "com.netflix.titus:titus-common",
                "com.netflix.titus:titus-grpc-api",
                "io.grpc:grpc-services"
            ]
        },
        "io.grpc:grpc-protobuf-lite": {
            "locked": "1.10.1",
            "transitive": [
                "io.grpc:grpc-protobuf"
            ]
        },
        "io.grpc:grpc-services": {
            "locked": "1.10.1",
            "transitive": [
                "com.netflix.titus:titus-server-runtime"
            ]
        },
        "io.grpc:grpc-stub": {
            "locked": "1.10.1",
            "transitive": [
                "com.netflix.titus:titus-common",
                "com.netflix.titus:titus-grpc-api",
                "io.grpc:grpc-services"
            ]
        },
        "io.javaslang:javaslang": {
            "locked": "2.0.6",
            "requested": "2.0.6"
        },
        "io.javaslang:javaslang-match": {
            "locked": "2.0.6",
            "transitive": [
                "io.javaslang:javaslang"
            ]
        },
        "io.kubernetes:client-java": {
            "locked": "5.0.0",
            "transitive": [
                "com.netflix.titus:titus-server-master"
            ]
        },
        "io.kubernetes:client-java-api": {
            "locked": "5.0.0",
            "transitive": [
                "io.kubernetes:client-java"
            ]
        },
        "io.kubernetes:client-java-proto": {
            "locked": "5.0.0",
            "transitive": [
                "io.kubernetes:client-java"
            ]
        },
        "io.netty:netty": {
            "locked": "3.10.1.Final",
            "transitive": [
                "com.twitter:finagle-core_2.11"
            ]
        },
        "io.netty:netty-buffer": {
            "locked": "4.1.36.Final",
            "transitive": [
                "io.netty:netty-codec",
                "io.netty:netty-codec-http",
                "io.netty:netty-codec-http2",
                "io.netty:netty-codec-socks",
                "io.netty:netty-handler",
                "io.netty:netty-handler-proxy",
                "io.netty:netty-transport",
                "io.netty:netty-transport-native-epoll",
                "io.netty:netty-transport-native-unix-common",
                "org.mock-server:mockserver-core",
                "org.mock-server:mockserver-netty"
            ]
        },
        "io.netty:netty-codec": {
            "locked": "4.1.36.Final",
            "transitive": [
                "io.netty:netty-codec-http",
                "io.netty:netty-codec-http2",
                "io.netty:netty-codec-socks",
                "io.netty:netty-handler",
                "io.netty:netty-handler-proxy",
                "org.mock-server:mockserver-core",
                "org.mock-server:mockserver-netty"
            ]
        },
        "io.netty:netty-codec-http": {
            "locked": "4.1.36.Final",
            "transitive": [
                "io.netty:netty-codec-http2",
                "io.netty:netty-handler-proxy",
                "io.projectreactor.netty:reactor-netty",
                "org.mock-server:mockserver-core",
                "org.mock-server:mockserver-netty"
            ]
        },
        "io.netty:netty-codec-http2": {
            "locked": "4.1.36.Final",
            "transitive": [
                "io.projectreactor.netty:reactor-netty"
            ]
        },
        "io.netty:netty-codec-socks": {
            "locked": "4.1.36.Final",
            "transitive": [
                "io.netty:netty-handler-proxy",
                "org.mock-server:mockserver-core"
            ]
        },
        "io.netty:netty-common": {
            "locked": "4.1.36.Final",
            "transitive": [
                "io.netty:netty-buffer",
                "io.netty:netty-codec",
                "io.netty:netty-codec-http",
                "io.netty:netty-codec-http2",
                "io.netty:netty-codec-socks",
                "io.netty:netty-handler",
                "io.netty:netty-handler-proxy",
                "io.netty:netty-resolver",
                "io.netty:netty-transport",
                "io.netty:netty-transport-native-epoll",
                "io.netty:netty-transport-native-unix-common",
                "org.mock-server:mockserver-netty"
            ]
        },
        "io.netty:netty-handler": {
            "locked": "4.1.36.Final",
            "transitive": [
                "com.datastax.cassandra:cassandra-driver-core",
                "io.netty:netty-codec-http",
                "io.netty:netty-codec-http2",
                "io.projectreactor.netty:reactor-netty",
                "org.cassandraunit:cassandra-unit",
                "org.mock-server:mockserver-core",
                "org.mock-server:mockserver-netty"
            ]
        },
        "io.netty:netty-handler-proxy": {
            "locked": "4.1.36.Final",
            "transitive": [
                "io.projectreactor.netty:reactor-netty"
            ]
        },
        "io.netty:netty-resolver": {
            "locked": "4.1.36.Final",
            "transitive": [
                "io.netty:netty-transport"
            ]
        },
        "io.netty:netty-transport": {
            "locked": "4.1.36.Final",
            "transitive": [
                "io.netty:netty-codec",
                "io.netty:netty-codec-http",
                "io.netty:netty-codec-http2",
                "io.netty:netty-codec-socks",
                "io.netty:netty-handler",
                "io.netty:netty-handler-proxy",
                "io.netty:netty-transport-native-epoll",
                "io.netty:netty-transport-native-unix-common",
                "org.mock-server:mockserver-core",
                "org.mock-server:mockserver-netty"
            ]
        },
        "io.netty:netty-transport-native-epoll": {
            "locked": "4.1.36.Final",
            "transitive": [
                "io.projectreactor.netty:reactor-netty"
            ]
        },
        "io.netty:netty-transport-native-unix-common": {
            "locked": "4.1.36.Final",
            "transitive": [
                "io.netty:netty-transport-native-epoll"
            ]
        },
        "io.opencensus:opencensus-api": {
            "locked": "0.11.0",
            "transitive": [
                "io.grpc:grpc-core",
                "io.opencensus:opencensus-contrib-grpc-metrics"
            ]
        },
        "io.opencensus:opencensus-contrib-grpc-metrics": {
            "locked": "0.11.0",
            "transitive": [
                "io.grpc:grpc-core"
            ]
        },
        "io.projectreactor.addons:reactor-adapter": {
            "locked": "3.1.9.RELEASE",
            "transitive": [
                "com.netflix.titus:titus-common"
            ]
        },
        "io.projectreactor.netty:reactor-netty": {
            "locked": "0.8.10.RELEASE",
            "transitive": [
                "com.netflix.titus:titus-common",
                "org.springframework.boot:spring-boot-starter-reactor-netty"
            ]
        },
        "io.projectreactor:reactor-core": {
            "locked": "3.2.10.RELEASE",
            "transitive": [
                "com.netflix.titus:titus-common",
                "com.netflix.titus:titus-testkit",
                "io.projectreactor.addons:reactor-adapter",
                "io.projectreactor.netty:reactor-netty",
                "io.projectreactor:reactor-test",
                "org.springframework:spring-webflux"
            ]
        },
        "io.projectreactor:reactor-test": {
            "locked": "3.1.16.RELEASE",
            "requested": "3.1.+"
        },
        "io.reactivex.rxjava2:rxjava": {
            "locked": "2.2.10",
            "transitive": [
                "com.github.akarnokd:rxjava2-interop"
            ]
        },
        "io.reactivex:rxjava": {
            "locked": "1.3.8",
            "transitive": [
                "com.github.akarnokd:rxjava2-interop",
                "com.netflix.titus:titus-common"
            ]
        },
        "io.sundr:builder-annotations": {
            "locked": "0.18.0",
            "transitive": [
                "io.kubernetes:client-java-api"
            ]
        },
        "io.sundr:resourcecify-annotations": {
            "locked": "0.18.0",
            "transitive": [
                "io.sundr:builder-annotations"
            ]
        },
        "io.sundr:sundr-codegen": {
            "locked": "0.18.0",
            "transitive": [
                "io.sundr:builder-annotations"
            ]
        },
        "io.sundr:sundr-core": {
            "locked": "0.18.0",
            "transitive": [
                "io.sundr:builder-annotations"
            ]
        },
        "io.swagger:swagger-annotations": {
            "locked": "1.5.12",
            "transitive": [
                "io.kubernetes:client-java-api",
                "io.swagger:swagger-models"
            ]
        },
        "io.swagger:swagger-core": {
            "locked": "1.5.12",
            "transitive": [
                "io.swagger:swagger-jaxrs"
            ]
        },
        "io.swagger:swagger-jaxrs": {
            "locked": "1.5.12",
            "transitive": [
                "com.netflix.titus:titus-server-gateway",
                "com.netflix.titus:titus-server-master",
                "com.netflix.titus:titus-server-runtime"
            ]
        },
        "io.swagger:swagger-models": {
            "locked": "1.5.12",
            "transitive": [
                "io.swagger:swagger-core"
            ]
        },
        "it.unimi.dsi:fastutil": {
            "locked": "6.5.7",
            "transitive": [
                "com.clearspring.analytics:stream"
            ]
        },
        "janino:janino": {
            "locked": "2.5.10",
            "transitive": [
                "org.mock-server:mockserver-netty"
            ]
        },
        "javax.activation:activation": {
            "locked": "1.1",
            "transitive": [
                "javax.mail:mailapi"
            ]
        },
        "javax.annotation:javax.annotation-api": {
            "locked": "1.3.2",
            "transitive": [
                "org.springframework.boot:spring-boot-starter",
                "org.springframework.boot:spring-boot-starter-tomcat"
            ]
        },
        "javax.el:javax.el-api": {
            "locked": "3.0.1-b06",
            "transitive": [
                "com.netflix.titus:titus-common"
            ]
        },
        "javax.inject:javax.inject": {
            "locked": "1",
            "transitive": [
                "com.google.inject:guice",
                "com.netflix.archaius:archaius2-api",
                "com.netflix.archaius:archaius2-guice",
                "com.netflix.governator:governator-api",
                "com.netflix.governator:governator-core",
                "com.netflix.governator:governator-providers",
                "com.netflix.runtime:health-core",
                "com.netflix.titus:titus-server-master",
                "com.sun.jersey.contribs:jersey-guice",
                "com.twitter:util-collection_2.11"
            ]
        },
        "javax.mail:mailapi": {
            "locked": "1.4.3",
            "transitive": [
                "com.github.fge:json-schema-validator"
            ]
        },
        "javax.servlet:javax.servlet-api": {
            "locked": "3.1.0",
            "transitive": [
                "com.netflix.titus:titus-common",
                "com.netflix.titus:titus-server-gateway",
                "com.netflix.titus:titus-server-master",
                "com.netflix.titus:titus-server-runtime",
                "com.netflix.titus:titus-testkit",
                "org.eclipse.jetty:jetty-server",
                "org.mock-server:mockserver-core"
            ]
        },
        "javax.validation:validation-api": {
            "locked": "2.0.1.Final",
            "transitive": [
                "io.swagger:swagger-core",
                "org.hibernate.validator:hibernate-validator",
                "org.hibernate:hibernate-validator"
            ]
        },
        "javax.ws.rs:jsr311-api": {
            "locked": "1.1.1",
            "transitive": [
                "com.netflix.titus:titus-common",
                "com.sun.jersey:jersey-core",
                "io.swagger:swagger-jaxrs"
            ]
        },
        "joda-time:joda-time": {
            "locked": "2.9.3",
            "transitive": [
                "com.amazonaws:aws-java-sdk-core",
                "com.github.fge:json-schema-validator",
                "io.kubernetes:client-java-api",
                "org.apache.cassandra:cassandra-all"
            ]
        },
        "junit:junit": {
            "locked": "4.12",
            "transitive": [
                "com.google.truth:truth",
                "org.cassandraunit:cassandra-unit",
                "org.mock-server:mockserver-netty"
            ]
        },
        "junit:junit-dep": {
            "locked": "4.10",
            "requested": "4.10",
            "transitive": [
                "com.netflix.titus:titus-testkit"
            ]
        },
        "log4j:log4j": {
            "locked": "1.2.17",
            "transitive": [
                "org.slf4j:slf4j-log4j12"
            ]
        },
        "net.bytebuddy:byte-buddy": {
            "locked": "1.9.10",
            "transitive": [
                "org.mockito:mockito-core"
            ]
        },
        "net.bytebuddy:byte-buddy-agent": {
            "locked": "1.9.10",
            "transitive": [
                "org.mockito:mockito-core"
            ]
        },
        "net.java.dev.jna:jna": {
            "locked": "4.1.0",
            "transitive": [
                "org.apache.cassandra:cassandra-all",
                "org.caffinitas.ohc:ohc-core"
            ]
        },
        "net.jpountz.lz4:lz4": {
            "locked": "1.3.0",
            "transitive": [
                "org.apache.cassandra:cassandra-all"
            ]
        },
        "net.mintern:primitive": {
            "locked": "1.0",
            "transitive": [
                "org.apache.cassandra:cassandra-thrift"
            ]
        },
        "net.sf.jopt-simple:jopt-simple": {
            "locked": "4.6",
            "transitive": [
                "com.github.fge:json-schema-validator"
            ]
        },
        "org.antlr:ST4": {
            "locked": "4.0.8",
            "transitive": [
                "org.antlr:antlr"
            ]
        },
        "org.antlr:antlr": {
            "locked": "3.5.2",
            "transitive": [
                "org.apache.cassandra:cassandra-all"
            ]
        },
        "org.antlr:antlr-runtime": {
            "locked": "3.5.2",
            "transitive": [
                "org.antlr:ST4",
                "org.antlr:antlr",
                "org.apache.cassandra:cassandra-all"
            ]
        },
        "org.apache.cassandra:cassandra-all": {
            "locked": "3.9",
            "transitive": [
                "org.cassandraunit:cassandra-unit"
            ]
        },
        "org.apache.cassandra:cassandra-thrift": {
            "locked": "3.9",
            "transitive": [
                "org.apache.cassandra:cassandra-all"
            ]
        },
        "org.apache.commons:commons-compress": {
            "locked": "1.18",
            "transitive": [
                "io.kubernetes:client-java"
            ]
        },
        "org.apache.commons:commons-io": {
            "locked": "1.3.2",
            "transitive": [
                "org.mock-server:mockserver-core"
            ]
        },
        "org.apache.commons:commons-lang3": {
            "locked": "3.7",
            "transitive": [
                "com.addthis.metrics:reporter-config-base",
                "com.addthis.metrics:reporter-config3",
                "com.netflix.archaius:archaius2-core",
                "io.kubernetes:client-java",
                "io.kubernetes:client-java-api",
                "io.swagger:swagger-core",
                "org.apache.cassandra:cassandra-all",
                "org.apache.cassandra:cassandra-thrift",
                "org.cassandraunit:cassandra-unit",
                "org.mock-server:mockserver-client-java",
                "org.mock-server:mockserver-core"
            ]
        },
        "org.apache.commons:commons-math3": {
            "locked": "3.2",
            "transitive": [
                "org.apache.cassandra:cassandra-all"
            ]
        },
        "org.apache.httpcomponents:httpclient": {
            "locked": "4.5.9",
            "transitive": [
                "com.amazonaws:aws-java-sdk-core"
            ]
        },
        "org.apache.httpcomponents:httpcore": {
            "locked": "4.4.11",
            "transitive": [
                "org.apache.httpcomponents:httpclient"
            ]
        },
        "org.apache.logging.log4j:log4j-api": {
            "locked": "2.11.2",
            "transitive": [
                "org.apache.logging.log4j:log4j-to-slf4j"
            ]
        },
        "org.apache.logging.log4j:log4j-to-slf4j": {
            "locked": "2.11.2",
            "transitive": [
                "org.springframework.boot:spring-boot-starter-logging"
            ]
        },
        "org.apache.mesos:mesos": {
            "locked": "1.7.2",
            "transitive": [
                "com.netflix.fenzo:fenzo-core",
                "com.netflix.titus:titus-server-master"
            ]
        },
        "org.apache.thrift:libthrift": {
            "locked": "0.9.2",
            "transitive": [
                "com.thinkaurelius.thrift:thrift-server",
                "org.apache.cassandra:cassandra-all",
                "org.apache.cassandra:cassandra-thrift"
            ]
        },
        "org.apache.tomcat.embed:tomcat-embed-core": {
            "locked": "9.0.16",
            "transitive": [
                "org.apache.tomcat.embed:tomcat-embed-websocket",
                "org.springframework.boot:spring-boot-starter-tomcat"
            ]
        },
        "org.apache.tomcat.embed:tomcat-embed-el": {
            "locked": "9.0.16",
            "transitive": [
                "org.springframework.boot:spring-boot-starter-tomcat"
            ]
        },
        "org.apache.tomcat.embed:tomcat-embed-websocket": {
            "locked": "9.0.16",
            "transitive": [
                "org.springframework.boot:spring-boot-starter-tomcat"
            ]
        },
        "org.apache.tomcat:tomcat-annotations-api": {
            "locked": "9.0.16",
            "transitive": [
                "org.apache.tomcat.embed:tomcat-embed-core"
            ]
        },
        "org.assertj:assertj-core": {
            "locked": "3.8.0",
            "requested": "3.8.0",
            "transitive": [
                "com.netflix.titus:titus-testkit"
            ]
        },
        "org.bouncycastle:bcmail-jdk15on": {
            "locked": "1.52",
            "transitive": [
                "org.mock-server:mockserver-core"
            ]
        },
        "org.bouncycastle:bcpkix-jdk15on": {
            "locked": "1.61",
            "transitive": [
                "io.kubernetes:client-java",
                "org.bouncycastle:bcmail-jdk15on",
                "org.mock-server:mockserver-core"
            ]
        },
        "org.bouncycastle:bcprov-ext-jdk15on": {
            "locked": "1.61",
            "transitive": [
                "io.kubernetes:client-java"
            ]
        },
        "org.bouncycastle:bcprov-jdk15on": {
            "locked": "1.50",
            "transitive": [
                "org.bouncycastle:bcmail-jdk15on",
                "org.bouncycastle:bcpkix-jdk15on",
                "org.mock-server:mockserver-core",
                "org.mock-server:mockserver-netty"
            ]
        },
        "org.caffinitas.ohc:ohc-core": {
            "locked": "0.4.3",
            "transitive": [
                "org.apache.cassandra:cassandra-all"
            ]
        },
        "org.cassandraunit:cassandra-unit": {
            "locked": "3.1.1.0",
            "transitive": [
                "com.netflix.titus:titus-ext-cassandra-testkit"
            ]
        },
        "org.checkerframework:checker-qual": {
            "locked": "2.0.0",
            "transitive": [
                "com.google.guava:guava"
            ]
        },
        "org.codehaus.jackson:jackson-core-asl": {
            "locked": "1.9.2",
            "transitive": [
                "org.apache.cassandra:cassandra-all",
                "org.codehaus.jackson:jackson-mapper-asl"
            ]
        },
        "org.codehaus.jackson:jackson-mapper-asl": {
            "locked": "1.9.2",
            "transitive": [
                "org.apache.cassandra:cassandra-all"
            ]
        },
        "org.codehaus.mojo:animal-sniffer-annotations": {
            "locked": "1.14",
            "transitive": [
                "com.google.guava:guava"
            ]
        },
        "org.eclipse.jdt.core.compiler:ecj": {
            "locked": "4.4.2",
            "transitive": [
                "org.apache.cassandra:cassandra-all"
            ]
        },
        "org.eclipse.jetty:jetty-http": {
            "locked": "9.2.12.v20150709",
            "transitive": [
                "org.eclipse.jetty:jetty-server"
            ]
        },
        "org.eclipse.jetty:jetty-io": {
            "locked": "9.2.12.v20150709",
            "transitive": [
                "org.eclipse.jetty:jetty-server"
            ]
        },
        "org.eclipse.jetty:jetty-security": {
            "locked": "9.2.12.v20150709",
            "transitive": [
                "org.eclipse.jetty:jetty-servlet"
            ]
        },
        "org.eclipse.jetty:jetty-server": {
            "locked": "9.2.12.v20150709",
            "transitive": [
                "org.eclipse.jetty:jetty-security"
            ]
        },
        "org.eclipse.jetty:jetty-servlet": {
            "locked": "9.2.12.v20150709",
            "transitive": [
                "com.netflix.titus:titus-server-gateway",
                "com.netflix.titus:titus-server-master",
                "com.netflix.titus:titus-server-runtime",
                "com.netflix.titus:titus-testkit",
                "org.eclipse.jetty:jetty-webapp"
            ]
        },
        "org.eclipse.jetty:jetty-util": {
            "locked": "9.2.12.v20150709",
            "transitive": [
                "org.eclipse.jetty:jetty-http",
                "org.eclipse.jetty:jetty-io",
                "org.eclipse.jetty:jetty-xml"
            ]
        },
        "org.eclipse.jetty:jetty-webapp": {
            "locked": "9.2.12.v20150709",
            "transitive": [
                "com.netflix.titus:titus-server-gateway",
                "com.netflix.titus:titus-server-master",
                "com.netflix.titus:titus-server-runtime",
                "com.netflix.titus:titus-testkit"
            ]
        },
        "org.eclipse.jetty:jetty-xml": {
            "locked": "9.2.12.v20150709",
            "transitive": [
                "org.eclipse.jetty:jetty-webapp"
            ]
        },
        "org.fusesource:sigar": {
            "locked": "1.6.4",
            "transitive": [
                "org.apache.cassandra:cassandra-all"
            ]
        },
        "org.glassfish:javax.el": {
            "locked": "3.0.1-b11",
            "transitive": [
                "com.netflix.titus:titus-common"
            ]
        },
        "org.hamcrest:hamcrest-core": {
            "locked": "1.3",
            "requested": "1.3",
            "transitive": [
                "com.jayway.awaitility:awaitility",
                "junit:junit",
                "junit:junit-dep",
                "org.cassandraunit:cassandra-unit",
                "org.hamcrest:hamcrest-library"
            ]
        },
        "org.hamcrest:hamcrest-library": {
            "locked": "1.3",
            "transitive": [
                "com.jayway.awaitility:awaitility",
                "org.cassandraunit:cassandra-unit"
            ]
        },
        "org.hdrhistogram:HdrHistogram": {
            "locked": "2.1.11",
            "transitive": [
                "com.netflix.titus:titus-common"
            ]
        },
        "org.hibernate.validator:hibernate-validator": {
            "locked": "6.0.14.Final",
            "transitive": [
                "org.springframework.boot:spring-boot-starter-web",
                "org.springframework.boot:spring-boot-starter-webflux"
            ]
        },
        "org.hibernate:hibernate-validator": {
            "locked": "5.4.3.Final",
            "transitive": [
                "com.netflix.titus:titus-common",
                "com.netflix.titus:titus-server-runtime"
            ]
        },
        "org.javassist:javassist": {
            "locked": "3.18.2-GA",
            "transitive": [
                "org.reflections:reflections"
            ]
        },
        "org.jboss.logging:jboss-logging": {
            "locked": "3.3.2.Final",
            "transitive": [
                "org.hibernate.validator:hibernate-validator",
                "org.hibernate:hibernate-validator"
            ]
        },
        "org.joda:joda-convert": {
            "locked": "1.2",
            "transitive": [
                "io.kubernetes:client-java-api"
            ]
        },
        "org.json:json": {
            "locked": "20140107",
            "transitive": [
                "com.netflix.fenzo:fenzo-core",
                "com.netflix.titus:titus-server-master",
                "org.skyscreamer:jsonassert"
            ]
        },
        "org.mindrot:jbcrypt": {
            "locked": "0.3m",
            "transitive": [
                "org.apache.cassandra:cassandra-all"
            ]
        },
        "org.mock-server:mockserver-client-java": {
            "locked": "3.10.4",
            "transitive": [
                "org.mock-server:mockserver-netty"
            ]
        },
        "org.mock-server:mockserver-core": {
            "locked": "3.10.4",
            "transitive": [
                "org.mock-server:mockserver-client-java",
                "org.mock-server:mockserver-netty"
            ]
        },
        "org.mock-server:mockserver-logging": {
            "locked": "3.10.4",
            "transitive": [
                "org.mock-server:mockserver-netty"
            ]
        },
        "org.mock-server:mockserver-netty": {
            "locked": "3.10.4",
            "transitive": [
                "com.netflix.titus:titus-server-runtime"
            ]
        },
        "org.mockito:mockito-core": {
            "locked": "2.28.2",
            "requested": "2.+",
            "transitive": [
                "com.netflix.titus:titus-testkit"
            ]
        },
        "org.mozilla:rhino": {
            "locked": "1.7R4",
            "transitive": [
                "com.github.fge:json-schema-core"
            ]
        },
        "org.objenesis:objenesis": {
            "locked": "2.6",
            "transitive": [
                "com.jayway.awaitility:awaitility",
                "org.mockito:mockito-core"
            ]
        },
        "org.ow2.asm:asm": {
            "locked": "5.0.3",
            "transitive": [
                "com.github.jnr:jnr-ffi",
                "org.ow2.asm:asm-tree"
            ]
        },
        "org.ow2.asm:asm-analysis": {
            "locked": "5.0.3",
            "transitive": [
                "com.github.jnr:jnr-ffi"
            ]
        },
        "org.ow2.asm:asm-commons": {
            "locked": "5.0.3",
            "transitive": [
                "com.github.jnr:jnr-ffi"
            ]
        },
        "org.ow2.asm:asm-tree": {
            "locked": "5.0.3",
            "transitive": [
                "com.github.jnr:jnr-ffi",
                "org.ow2.asm:asm-analysis",
                "org.ow2.asm:asm-commons",
                "org.ow2.asm:asm-util"
            ]
        },
        "org.ow2.asm:asm-util": {
            "locked": "5.0.3",
            "transitive": [
                "com.github.jnr:jnr-ffi"
            ]
        },
        "org.reactivestreams:reactive-streams": {
            "locked": "1.0.2",
            "transitive": [
                "com.github.akarnokd:rxjava2-interop",
                "io.projectreactor:reactor-core",
                "io.reactivex.rxjava2:rxjava"
            ]
        },
        "org.reflections:reflections": {
            "locked": "0.9.10",
            "transitive": [
                "io.swagger:swagger-jaxrs"
            ]
        },
        "org.scala-lang.modules:scala-parser-combinators_2.11": {
            "locked": "1.0.4",
            "transitive": [
                "com.twitter:util-core_2.11"
            ]
        },
        "org.scala-lang:scala-library": {
            "locked": "2.11.7",
            "transitive": [
                "com.twitter:finagle-core_2.11",
                "com.twitter:finagle-http_2.11",
                "com.twitter:finagle-native_2.11",
                "com.twitter:util-app_2.11",
                "com.twitter:util-cache_2.11",
                "com.twitter:util-codec_2.11",
                "com.twitter:util-collection_2.11",
                "com.twitter:util-core_2.11",
                "com.twitter:util-function_2.11",
                "com.twitter:util-hashing_2.11",
                "com.twitter:util-jvm_2.11",
                "com.twitter:util-lint_2.11",
                "com.twitter:util-logging_2.11",
                "com.twitter:util-registry_2.11",
                "com.twitter:util-stats_2.11",
                "org.scala-lang.modules:scala-parser-combinators_2.11"
            ]
        },
        "org.skyscreamer:jsonassert": {
            "locked": "1.2.3",
            "transitive": [
                "org.mock-server:mockserver-core"
            ]
        },
        "org.slf4j:jcl-over-slf4j": {
            "locked": "1.7.7",
            "transitive": [
                "org.apache.cassandra:cassandra-all",
                "org.apache.cassandra:cassandra-thrift"
            ]
        },
        "org.slf4j:jul-to-slf4j": {
            "locked": "1.7.25",
            "transitive": [
                "org.springframework.boot:spring-boot-starter-logging"
            ]
        },
        "org.slf4j:slf4j-api": {
            "locked": "1.7.25",
            "requested": "1.7.0",
            "transitive": [
                "com.addthis.metrics:reporter-config-base",
                "com.addthis.metrics:reporter-config3",
                "com.datastax.cassandra:cassandra-driver-core",
                "com.netflix.archaius:archaius2-core",
                "com.netflix.fenzo:fenzo-core",
                "com.netflix.governator:governator-core",
                "com.netflix.spectator:spectator-api",
                "com.netflix.titus:titus-api",
                "com.netflix.titus:titus-common",
                "com.netflix.titus:titus-ext-cassandra",
                "com.netflix.titus:titus-ext-cassandra-testkit",
                "com.netflix.titus:titus-grpc-api",
                "com.netflix.titus:titus-server-federation",
                "com.netflix.titus:titus-server-gateway",
                "com.netflix.titus:titus-server-master",
                "com.netflix.titus:titus-server-runtime",
                "com.netflix.titus:titus-testkit",
                "com.thinkaurelius.thrift:thrift-server",
                "io.dropwizard.metrics:metrics-core",
                "io.dropwizard.metrics:metrics-jvm",
                "io.kubernetes:client-java",
                "io.swagger:swagger-core",
                "io.swagger:swagger-models",
                "org.apache.cassandra:cassandra-all",
                "org.apache.cassandra:cassandra-thrift",
                "org.apache.logging.log4j:log4j-to-slf4j",
                "org.apache.thrift:libthrift",
                "org.caffinitas.ohc:ohc-core",
                "org.cassandraunit:cassandra-unit",
                "org.mock-server:mockserver-client-java",
                "org.mock-server:mockserver-core",
                "org.mock-server:mockserver-logging",
                "org.mock-server:mockserver-netty",
                "org.slf4j:jcl-over-slf4j",
                "org.slf4j:jul-to-slf4j",
                "org.slf4j:slf4j-log4j12",
                "org.synchronoss.cloud:nio-multipart-parser",
                "org.synchronoss.cloud:nio-stream-storage"
            ]
        },
        "org.slf4j:slf4j-log4j12": {
            "locked": "1.7.0",
            "transitive": [
                "com.netflix.titus:titus-api",
                "com.netflix.titus:titus-common",
                "com.netflix.titus:titus-ext-cassandra",
                "com.netflix.titus:titus-ext-cassandra-testkit",
                "com.netflix.titus:titus-grpc-api",
                "com.netflix.titus:titus-server-federation",
                "com.netflix.titus:titus-server-gateway",
                "com.netflix.titus:titus-server-master",
                "com.netflix.titus:titus-server-runtime",
                "com.netflix.titus:titus-testkit"
            ]
        },
        "org.springframework.boot:spring-boot": {
            "locked": "2.1.3.RELEASE",
            "transitive": [
                "org.springframework.boot:spring-boot-autoconfigure",
                "org.springframework.boot:spring-boot-starter"
            ]
        },
        "org.springframework.boot:spring-boot-autoconfigure": {
            "locked": "2.1.3.RELEASE",
            "transitive": [
                "org.springframework.boot:spring-boot-starter"
            ]
        },
        "org.springframework.boot:spring-boot-starter": {
            "locked": "2.1.3.RELEASE",
            "transitive": [
                "org.springframework.boot:spring-boot-starter-json",
                "org.springframework.boot:spring-boot-starter-web",
                "org.springframework.boot:spring-boot-starter-webflux"
            ]
        },
        "org.springframework.boot:spring-boot-starter-json": {
            "locked": "2.1.3.RELEASE",
            "transitive": [
                "org.springframework.boot:spring-boot-starter-web",
                "org.springframework.boot:spring-boot-starter-webflux"
            ]
        },
        "org.springframework.boot:spring-boot-starter-logging": {
            "locked": "2.1.3.RELEASE",
            "transitive": [
                "org.springframework.boot:spring-boot-starter"
            ]
        },
        "org.springframework.boot:spring-boot-starter-reactor-netty": {
            "locked": "2.1.3.RELEASE",
            "transitive": [
                "org.springframework.boot:spring-boot-starter-webflux"
            ]
        },
        "org.springframework.boot:spring-boot-starter-tomcat": {
            "locked": "2.1.3.RELEASE",
            "transitive": [
                "org.springframework.boot:spring-boot-starter-web"
            ]
        },
        "org.springframework.boot:spring-boot-starter-web": {
            "locked": "2.1.3.RELEASE",
            "transitive": [
                "com.netflix.titus:titus-testkit"
            ]
        },
        "org.springframework.boot:spring-boot-starter-webflux": {
            "locked": "2.1.3.RELEASE",
            "transitive": [
                "com.netflix.titus:titus-testkit"
            ]
        },
        "org.springframework:spring-aop": {
            "locked": "5.1.8.RELEASE",
            "transitive": [
                "org.springframework:spring-context",
                "org.springframework:spring-webmvc"
            ]
        },
        "org.springframework:spring-beans": {
            "locked": "5.1.8.RELEASE",
            "transitive": [
                "org.springframework:spring-aop",
                "org.springframework:spring-context",
                "org.springframework:spring-web",
                "org.springframework:spring-webflux",
                "org.springframework:spring-webmvc"
            ]
        },
        "org.springframework:spring-context": {
            "locked": "5.1.8.RELEASE",
            "transitive": [
                "com.netflix.titus:titus-common",
                "org.springframework.boot:spring-boot",
                "org.springframework:spring-webmvc"
            ]
        },
        "org.springframework:spring-core": {
            "locked": "5.1.8.RELEASE",
            "transitive": [
                "org.springframework.boot:spring-boot",
                "org.springframework.boot:spring-boot-starter",
                "org.springframework:spring-aop",
                "org.springframework:spring-beans",
                "org.springframework:spring-context",
                "org.springframework:spring-expression",
                "org.springframework:spring-web",
                "org.springframework:spring-webflux",
                "org.springframework:spring-webmvc"
            ]
        },
        "org.springframework:spring-expression": {
            "locked": "5.1.8.RELEASE",
            "transitive": [
                "com.netflix.titus:titus-common",
                "org.springframework:spring-context",
                "org.springframework:spring-webmvc"
            ]
        },
        "org.springframework:spring-jcl": {
            "locked": "5.1.8.RELEASE",
            "transitive": [
                "org.springframework:spring-core"
            ]
        },
        "org.springframework:spring-web": {
            "locked": "5.1.8.RELEASE",
            "transitive": [
                "org.springframework.boot:spring-boot-starter-json",
                "org.springframework.boot:spring-boot-starter-web",
                "org.springframework.boot:spring-boot-starter-webflux",
                "org.springframework:spring-webflux",
                "org.springframework:spring-webmvc"
            ]
        },
        "org.springframework:spring-webflux": {
            "locked": "5.1.8.RELEASE",
            "transitive": [
                "com.netflix.titus:titus-common",
                "org.springframework.boot:spring-boot-starter-webflux"
            ]
        },
        "org.springframework:spring-webmvc": {
            "locked": "5.1.5.RELEASE",
            "transitive": [
                "org.springframework.boot:spring-boot-starter-web"
            ]
        },
        "org.synchronoss.cloud:nio-multipart-parser": {
            "locked": "1.1.0",
            "transitive": [
                "org.springframework.boot:spring-boot-starter-webflux"
            ]
        },
        "org.synchronoss.cloud:nio-stream-storage": {
            "locked": "1.1.3",
            "transitive": [
                "org.synchronoss.cloud:nio-multipart-parser"
            ]
        },
        "org.webjars:swagger-ui": {
            "locked": "2.1.4",
            "transitive": [
                "com.netflix.titus:titus-server-master"
            ]
        },
        "org.xerial.snappy:snappy-java": {
            "locked": "1.1.7.3",
            "transitive": [
                "com.netflix.titus:titus-common",
                "org.apache.cassandra:cassandra-all"
            ]
        },
        "org.yaml:snakeyaml": {
            "locked": "1.23",
            "transitive": [
                "com.addthis.metrics:reporter-config-base",
                "com.addthis.metrics:reporter-config3",
                "com.fasterxml.jackson.dataformat:jackson-dataformat-yaml",
                "io.kubernetes:client-java",
                "org.apache.cassandra:cassandra-all",
                "org.springframework.boot:spring-boot-starter"
            ]
        },
        "software.amazon.ion:ion-java": {
            "locked": "1.0.2",
            "transitive": [
                "com.amazonaws:aws-java-sdk-core"
            ]
        },
        "xerces:xerces": {
            "locked": "2.4.0",
            "transitive": [
                "org.mock-server:mockserver-core"
            ]
        },
        "xerces:xercesImpl": {
            "locked": "2.4.0",
            "transitive": [
                "xerces:xerces"
            ]
        }
    },
    "testRuntime": {
        "aopalliance:aopalliance": {
            "locked": "1.0",
            "transitive": [
                "com.google.inject:guice"
            ]
        },
        "cglib:cglib-nodep": {
            "locked": "3.1",
            "transitive": [
                "com.jayway.awaitility:awaitility"
            ]
        },
        "com.addthis.metrics:reporter-config-base": {
            "locked": "3.0.0",
            "transitive": [
                "com.addthis.metrics:reporter-config3"
            ]
        },
        "com.addthis.metrics:reporter-config3": {
            "locked": "3.0.0",
            "transitive": [
                "org.apache.cassandra:cassandra-all"
            ]
        },
        "com.amazonaws:aws-java-sdk-applicationautoscaling": {
<<<<<<< HEAD
            "locked": "1.11.602",
            "requested": "1.11.+"
        },
        "com.amazonaws:aws-java-sdk-autoscaling": {
            "locked": "1.11.602",
            "requested": "1.11.+"
        },
        "com.amazonaws:aws-java-sdk-cloudwatch": {
            "locked": "1.11.602",
            "requested": "1.11.+"
        },
        "com.amazonaws:aws-java-sdk-core": {
            "locked": "1.11.602",
=======
            "locked": "1.11.600",
            "requested": "1.11.+"
        },
        "com.amazonaws:aws-java-sdk-autoscaling": {
            "locked": "1.11.600",
            "requested": "1.11.+"
        },
        "com.amazonaws:aws-java-sdk-cloudwatch": {
            "locked": "1.11.600",
            "requested": "1.11.+"
        },
        "com.amazonaws:aws-java-sdk-core": {
            "locked": "1.11.600",
>>>>>>> e2657a5d
            "transitive": [
                "com.amazonaws:aws-java-sdk-applicationautoscaling",
                "com.amazonaws:aws-java-sdk-autoscaling",
                "com.amazonaws:aws-java-sdk-cloudwatch",
                "com.amazonaws:aws-java-sdk-ec2",
                "com.amazonaws:aws-java-sdk-elasticloadbalancingv2",
                "com.amazonaws:aws-java-sdk-iam"
            ]
        },
        "com.amazonaws:aws-java-sdk-ec2": {
<<<<<<< HEAD
            "locked": "1.11.602",
            "requested": "1.11.+"
        },
        "com.amazonaws:aws-java-sdk-elasticloadbalancingv2": {
            "locked": "1.11.602",
            "requested": "1.11.+"
        },
        "com.amazonaws:aws-java-sdk-iam": {
            "locked": "1.11.602",
            "requested": "1.11.+"
        },
        "com.amazonaws:jmespath-java": {
            "locked": "1.11.602",
=======
            "locked": "1.11.600",
            "requested": "1.11.+"
        },
        "com.amazonaws:aws-java-sdk-elasticloadbalancingv2": {
            "locked": "1.11.600",
            "requested": "1.11.+"
        },
        "com.amazonaws:aws-java-sdk-iam": {
            "locked": "1.11.600",
            "requested": "1.11.+"
        },
        "com.amazonaws:jmespath-java": {
            "locked": "1.11.600",
>>>>>>> e2657a5d
            "transitive": [
                "com.amazonaws:aws-java-sdk-applicationautoscaling",
                "com.amazonaws:aws-java-sdk-autoscaling",
                "com.amazonaws:aws-java-sdk-cloudwatch",
                "com.amazonaws:aws-java-sdk-ec2",
                "com.amazonaws:aws-java-sdk-elasticloadbalancingv2",
                "com.amazonaws:aws-java-sdk-iam"
            ]
        },
        "com.boundary:high-scale-lib": {
            "locked": "1.0.6",
            "transitive": [
                "org.apache.cassandra:cassandra-all"
            ]
        },
        "com.carrotsearch:hppc": {
            "locked": "0.5.4",
            "transitive": [
                "org.apache.cassandra:cassandra-thrift"
            ]
        },
        "com.clearspring.analytics:stream": {
            "locked": "2.5.2",
            "transitive": [
                "org.apache.cassandra:cassandra-all"
            ]
        },
        "com.datastax.cassandra:cassandra-driver-core": {
            "locked": "3.3.2",
            "transitive": [
                "com.datastax.cassandra:cassandra-driver-extras",
                "com.netflix.titus:titus-ext-cassandra"
            ]
        },
        "com.datastax.cassandra:cassandra-driver-extras": {
            "locked": "3.3.2",
            "transitive": [
                "com.netflix.titus:titus-ext-cassandra"
            ]
        },
        "com.fasterxml.jackson.core:jackson-annotations": {
            "locked": "2.9.0",
            "transitive": [
                "com.fasterxml.jackson.core:jackson-databind",
                "com.fasterxml.jackson.datatype:jackson-datatype-jsr310",
                "io.swagger:swagger-core",
                "io.swagger:swagger-models",
                "org.mock-server:mockserver-core"
            ]
        },
        "com.fasterxml.jackson.core:jackson-core": {
            "locked": "2.9.9",
            "transitive": [
                "com.fasterxml.jackson.core:jackson-databind",
                "com.fasterxml.jackson.dataformat:jackson-dataformat-cbor",
                "com.fasterxml.jackson.dataformat:jackson-dataformat-yaml",
                "com.fasterxml.jackson.datatype:jackson-datatype-jdk8",
                "com.fasterxml.jackson.datatype:jackson-datatype-jsr310",
                "com.fasterxml.jackson.module:jackson-module-parameter-names",
                "org.mock-server:mockserver-core"
            ]
        },
        "com.fasterxml.jackson.core:jackson-databind": {
            "locked": "2.9.9.2",
            "transitive": [
                "com.amazonaws:aws-java-sdk-core",
                "com.amazonaws:jmespath-java",
                "com.fasterxml.jackson.datatype:jackson-datatype-jdk8",
                "com.fasterxml.jackson.datatype:jackson-datatype-jsr310",
                "com.fasterxml.jackson.module:jackson-module-parameter-names",
                "com.github.fge:jackson-coreutils",
                "com.netflix.fenzo:fenzo-core",
                "com.netflix.titus:titus-common",
                "io.swagger:swagger-core",
                "io.swagger:swagger-jaxrs",
                "org.mock-server:mockserver-core",
                "org.springframework.boot:spring-boot-starter-json"
            ]
        },
        "com.fasterxml.jackson.dataformat:jackson-dataformat-cbor": {
            "locked": "2.6.7",
            "transitive": [
                "com.amazonaws:aws-java-sdk-core"
            ]
        },
        "com.fasterxml.jackson.dataformat:jackson-dataformat-yaml": {
            "locked": "2.8.4",
            "transitive": [
                "io.swagger:swagger-core"
            ]
        },
        "com.fasterxml.jackson.datatype:jackson-datatype-jdk8": {
            "locked": "2.9.9",
            "transitive": [
                "com.netflix.titus:titus-common",
                "org.springframework.boot:spring-boot-starter-json"
            ]
        },
        "com.fasterxml.jackson.datatype:jackson-datatype-jsr310": {
            "locked": "2.9.8",
            "transitive": [
                "org.springframework.boot:spring-boot-starter-json"
            ]
        },
        "com.fasterxml.jackson.module:jackson-module-parameter-names": {
            "locked": "2.9.8",
            "transitive": [
                "org.springframework.boot:spring-boot-starter-json"
            ]
        },
        "com.fasterxml:classmate": {
            "locked": "1.3.4",
            "transitive": [
                "org.hibernate.validator:hibernate-validator",
                "org.hibernate:hibernate-validator"
            ]
        },
        "com.github.akarnokd:rxjava2-interop": {
            "locked": "0.13.7",
            "transitive": [
                "com.netflix.titus:titus-common"
            ]
        },
        "com.github.ben-manes.caffeine:caffeine": {
            "locked": "2.6.2",
            "transitive": [
                "com.netflix.titus:titus-common",
                "org.apache.cassandra:cassandra-all"
            ]
        },
        "com.github.fge:btf": {
            "locked": "1.2",
            "transitive": [
                "com.github.fge:msg-simple"
            ]
        },
        "com.github.fge:jackson-coreutils": {
            "locked": "1.8",
            "transitive": [
                "com.github.fge:json-schema-core"
            ]
        },
        "com.github.fge:json-schema-core": {
            "locked": "1.2.5",
            "transitive": [
                "com.github.fge:json-schema-validator"
            ]
        },
        "com.github.fge:json-schema-validator": {
            "locked": "2.2.6",
            "transitive": [
                "org.mock-server:mockserver-core"
            ]
        },
        "com.github.fge:msg-simple": {
            "locked": "1.1",
            "transitive": [
                "com.github.fge:jackson-coreutils",
                "com.github.fge:uri-template"
            ]
        },
        "com.github.fge:uri-template": {
            "locked": "0.9",
            "transitive": [
                "com.github.fge:json-schema-core"
            ]
        },
        "com.github.jbellis:jamm": {
            "locked": "0.3.0",
            "transitive": [
                "org.apache.cassandra:cassandra-all"
            ]
        },
        "com.github.jnr:jffi": {
            "locked": "1.2.10",
            "transitive": [
                "com.github.jnr:jnr-ffi"
            ]
        },
        "com.github.jnr:jnr-constants": {
            "locked": "0.9.0",
            "transitive": [
                "com.github.jnr:jnr-posix"
            ]
        },
        "com.github.jnr:jnr-ffi": {
            "locked": "2.0.7",
            "transitive": [
                "com.datastax.cassandra:cassandra-driver-core",
                "com.github.jnr:jnr-posix"
            ]
        },
        "com.github.jnr:jnr-posix": {
            "locked": "3.0.27",
            "transitive": [
                "com.datastax.cassandra:cassandra-driver-core"
            ]
        },
        "com.github.jnr:jnr-x86asm": {
            "locked": "1.0.2",
            "transitive": [
                "com.github.jnr:jnr-ffi"
            ]
        },
        "com.github.rholder:snowball-stemmer": {
            "locked": "1.3.0.581.1",
            "transitive": [
                "org.apache.cassandra:cassandra-thrift"
            ]
        },
        "com.github.spullara.cli-parser:cli-parser": {
            "locked": "1.1.1",
            "transitive": [
                "com.netflix.titus:titus-server-gateway",
                "com.netflix.titus:titus-server-master"
            ]
        },
        "com.google.api.grpc:proto-google-common-protos": {
            "locked": "1.0.0",
            "transitive": [
                "io.grpc:grpc-protobuf"
            ]
        },
        "com.google.code.findbugs:annotations": {
            "locked": "2.0.1",
            "transitive": [
                "org.reflections:reflections"
            ]
        },
        "com.google.code.findbugs:jsr305": {
            "locked": "3.0.2",
            "transitive": [
                "com.github.fge:btf",
                "com.github.fge:jackson-coreutils",
                "com.github.fge:json-schema-core",
                "com.github.fge:json-schema-validator",
                "com.github.fge:msg-simple",
                "com.github.fge:uri-template",
                "com.google.guava:guava",
                "com.google.instrumentation:instrumentation-api",
                "com.twitter:util-cache_2.11",
                "com.twitter:util-collection_2.11",
                "io.grpc:grpc-core"
            ]
        },
        "com.google.code.gson:gson": {
            "locked": "2.8.0",
            "transitive": [
                "com.google.protobuf:protobuf-java-util",
                "io.grpc:grpc-core",
                "io.kubernetes:client-java-api"
            ]
        },
        "com.google.errorprone:error_prone_annotations": {
            "locked": "2.1.3",
            "transitive": [
                "com.google.guava:guava",
                "com.google.truth.extensions:truth-liteproto-extension",
                "com.google.truth.extensions:truth-proto-extension",
                "com.google.truth:truth",
                "io.grpc:grpc-core"
            ]
        },
        "com.google.guava:guava": {
            "locked": "25.1-jre",
            "transitive": [
                "com.datastax.cassandra:cassandra-driver-core",
                "com.datastax.cassandra:cassandra-driver-extras",
                "com.github.fge:jackson-coreutils",
                "com.github.fge:uri-template",
                "com.google.inject:guice",
                "com.google.instrumentation:instrumentation-api",
                "com.google.protobuf:protobuf-java-util",
                "com.google.truth.extensions:truth-liteproto-extension",
                "com.google.truth.extensions:truth-proto-extension",
                "com.google.truth:truth",
                "com.netflix.titus:titus-common",
                "com.twitter:finagle-core_2.11",
                "com.twitter:finagle-http_2.11",
                "com.twitter:util-cache_2.11",
                "com.twitter:util-collection_2.11",
                "io.grpc:grpc-core",
                "io.grpc:grpc-protobuf",
                "io.grpc:grpc-protobuf-lite",
                "io.kubernetes:client-java",
                "io.opencensus:opencensus-api",
                "io.swagger:swagger-core",
                "io.swagger:swagger-jaxrs",
                "org.apache.cassandra:cassandra-all",
                "org.caffinitas.ohc:ohc-core",
                "org.cassandraunit:cassandra-unit",
                "org.mock-server:mockserver-client-java",
                "org.mock-server:mockserver-core",
                "org.mock-server:mockserver-netty",
                "org.reflections:reflections"
            ]
        },
        "com.google.inject.extensions:guice-assistedinject": {
            "locked": "4.1.0",
            "transitive": [
                "com.google.inject.extensions:guice-grapher"
            ]
        },
        "com.google.inject.extensions:guice-grapher": {
            "locked": "4.1.0",
            "transitive": [
                "com.netflix.governator:governator-core"
            ]
        },
        "com.google.inject.extensions:guice-multibindings": {
            "locked": "4.1.0",
            "transitive": [
                "com.google.inject.extensions:guice-grapher",
                "com.netflix.archaius:archaius2-guice",
                "com.netflix.governator:governator-core"
            ]
        },
        "com.google.inject.extensions:guice-servlet": {
            "locked": "4.1.0",
            "transitive": [
                "com.netflix.governator:governator-jersey",
                "com.netflix.governator:governator-servlet",
                "com.sun.jersey.contribs:jersey-guice"
            ]
        },
        "com.google.inject:guice": {
            "locked": "4.1.0",
            "transitive": [
                "com.google.inject.extensions:guice-assistedinject",
                "com.google.inject.extensions:guice-grapher",
                "com.google.inject.extensions:guice-multibindings",
                "com.google.inject.extensions:guice-servlet",
                "com.netflix.archaius:archaius2-guice",
                "com.netflix.governator:governator-core",
                "com.netflix.governator:governator-providers",
                "com.netflix.titus:titus-server-master",
                "com.sun.jersey.contribs:jersey-guice"
            ]
        },
        "com.google.instrumentation:instrumentation-api": {
            "locked": "0.4.3",
            "transitive": [
                "io.grpc:grpc-services"
            ]
        },
        "com.google.j2objc:j2objc-annotations": {
            "locked": "1.1",
            "transitive": [
                "com.google.guava:guava"
            ]
        },
        "com.google.protobuf:protobuf-java": {
            "locked": "3.5.1",
            "transitive": [
                "com.google.protobuf:protobuf-java-util",
                "com.google.truth.extensions:truth-liteproto-extension",
                "com.google.truth.extensions:truth-proto-extension",
                "com.netflix.titus:titus-common",
                "com.netflix.titus:titus-grpc-api",
                "com.netflix.titus:titus-server-master",
                "io.grpc:grpc-protobuf",
                "io.kubernetes:client-java",
                "io.kubernetes:client-java-proto",
                "org.apache.mesos:mesos"
            ]
        },
        "com.google.protobuf:protobuf-java-util": {
            "locked": "3.5.1",
            "transitive": [
                "io.grpc:grpc-protobuf"
            ]
        },
        "com.google.truth.extensions:truth-liteproto-extension": {
            "locked": "0.34",
            "transitive": [
                "com.google.truth.extensions:truth-proto-extension"
            ]
        },
        "com.google.truth.extensions:truth-proto-extension": {
            "locked": "0.34",
            "transitive": [
                "com.netflix.titus:titus-common"
            ]
        },
        "com.google.truth:truth": {
            "locked": "0.34",
            "transitive": [
                "com.google.truth.extensions:truth-liteproto-extension",
                "com.google.truth.extensions:truth-proto-extension"
            ]
        },
        "com.googlecode.concurrent-trees:concurrent-trees": {
            "locked": "2.4.0",
            "transitive": [
                "org.apache.cassandra:cassandra-thrift"
            ]
        },
        "com.googlecode.concurrentlinkedhashmap:concurrentlinkedhashmap-lru": {
            "locked": "1.4",
            "transitive": [
                "org.apache.cassandra:cassandra-all"
            ]
        },
        "com.googlecode.json-simple:json-simple": {
            "locked": "1.1",
            "transitive": [
                "org.apache.cassandra:cassandra-all"
            ]
        },
        "com.googlecode.libphonenumber:libphonenumber": {
            "locked": "6.2",
            "transitive": [
                "com.github.fge:json-schema-validator"
            ]
        },
        "com.jayway.awaitility:awaitility": {
            "locked": "1.7.0",
            "requested": "1.7.0"
        },
        "com.jcraft:jzlib": {
            "locked": "1.1.3",
            "transitive": [
                "org.mock-server:mockserver-core"
            ]
        },
        "com.lmax:disruptor": {
            "locked": "3.0.1",
            "transitive": [
                "com.thinkaurelius.thrift:thrift-server"
            ]
        },
        "com.netflix.archaius:archaius2-api": {
            "locked": "2.3.14",
            "transitive": [
                "com.netflix.archaius:archaius2-core"
            ]
        },
        "com.netflix.archaius:archaius2-core": {
            "locked": "2.3.14",
            "transitive": [
                "com.netflix.archaius:archaius2-guice",
                "com.netflix.titus:titus-common"
            ]
        },
        "com.netflix.archaius:archaius2-guice": {
            "locked": "2.3.14",
            "transitive": [
                "com.netflix.runtime:health-guice",
                "com.netflix.titus:titus-server-gateway",
                "com.netflix.titus:titus-server-master",
                "com.netflix.titus:titus-server-runtime"
            ]
        },
        "com.netflix.fenzo:fenzo-core": {
            "locked": "1.1.0-rc.4",
            "transitive": [
                "com.netflix.titus:titus-server-master"
            ]
        },
        "com.netflix.governator:governator-api": {
            "locked": "1.15.11",
            "transitive": [
                "com.netflix.governator:governator-core",
                "com.netflix.runtime:health-core"
            ]
        },
        "com.netflix.governator:governator-core": {
            "locked": "1.15.11",
            "transitive": [
                "com.netflix.governator:governator-jersey",
                "com.netflix.governator:governator-servlet",
                "com.netflix.runtime:health-guice",
                "com.netflix.titus:titus-common",
                "com.netflix.titus:titus-server-gateway",
                "com.netflix.titus:titus-server-master",
                "com.netflix.titus:titus-server-runtime"
            ]
        },
        "com.netflix.governator:governator-jersey": {
            "locked": "1.15.11",
            "transitive": [
                "com.netflix.titus:titus-server-gateway",
                "com.netflix.titus:titus-server-master",
                "com.netflix.titus:titus-server-runtime"
            ]
        },
        "com.netflix.governator:governator-jetty": {
            "locked": "1.15.11",
            "transitive": [
                "com.netflix.titus:titus-server-gateway",
                "com.netflix.titus:titus-server-master",
                "com.netflix.titus:titus-server-runtime",
                "com.netflix.titus:titus-testkit"
            ]
        },
        "com.netflix.governator:governator-providers": {
            "locked": "1.15.11",
            "transitive": [
                "com.netflix.governator:governator-jersey"
            ]
        },
        "com.netflix.governator:governator-servlet": {
            "locked": "1.15.11",
            "transitive": [
                "com.netflix.titus:titus-server-gateway",
                "com.netflix.titus:titus-server-master",
                "com.netflix.titus:titus-server-runtime"
            ]
        },
        "com.netflix.numerus:numerus": {
            "locked": "1.1",
            "transitive": [
                "com.netflix.titus:titus-common",
                "com.netflix.titus:titus-server-master"
            ]
        },
        "com.netflix.runtime:health-api": {
            "locked": "1.1.4",
            "transitive": [
                "com.netflix.runtime:health-core"
            ]
        },
        "com.netflix.runtime:health-core": {
            "locked": "1.1.4",
            "transitive": [
                "com.netflix.runtime:health-guice"
            ]
        },
        "com.netflix.runtime:health-guice": {
            "locked": "1.1.4",
            "transitive": [
                "com.netflix.titus:titus-server-master"
            ]
        },
        "com.netflix.spectator:spectator-api": {
            "locked": "0.59.0",
            "transitive": [
                "com.netflix.runtime:health-core",
                "com.netflix.titus:titus-common"
            ]
        },
        "com.netflix.titus:titus-api": {
            "project": true,
            "transitive": [
                "com.netflix.titus:titus-ext-cassandra",
                "com.netflix.titus:titus-server-runtime"
            ]
        },
        "com.netflix.titus:titus-common": {
            "project": true,
            "transitive": [
                "com.netflix.titus:titus-api",
                "com.netflix.titus:titus-ext-cassandra",
                "com.netflix.titus:titus-server-runtime"
            ]
        },
        "com.netflix.titus:titus-ext-cassandra": {
            "project": true,
            "transitive": [
                "com.netflix.titus:titus-ext-cassandra-testkit"
            ]
        },
        "com.netflix.titus:titus-ext-cassandra-testkit": {
            "project": true,
            "transitive": [
                "com.netflix.titus:titus-testkit"
            ]
        },
        "com.netflix.titus:titus-grpc-api": {
            "project": true,
            "transitive": [
                "com.netflix.titus:titus-server-runtime"
            ]
        },
        "com.netflix.titus:titus-server-federation": {
            "project": true,
            "transitive": [
                "com.netflix.titus:titus-testkit"
            ]
        },
        "com.netflix.titus:titus-server-gateway": {
            "project": true,
            "transitive": [
                "com.netflix.titus:titus-testkit"
            ]
        },
        "com.netflix.titus:titus-server-master": {
            "project": true,
            "transitive": [
                "com.netflix.titus:titus-testkit"
            ]
        },
        "com.netflix.titus:titus-server-runtime": {
            "project": true,
            "transitive": [
                "com.netflix.titus:titus-server-federation",
                "com.netflix.titus:titus-server-gateway",
                "com.netflix.titus:titus-server-master"
            ]
        },
        "com.netflix.titus:titus-testkit": {
            "project": true
        },
        "com.ning:compress-lzf": {
            "locked": "0.8.4",
            "transitive": [
                "org.apache.cassandra:cassandra-all"
            ]
        },
        "com.squareup.okhttp3:okhttp": {
            "locked": "3.8.0",
            "transitive": [
                "com.netflix.titus:titus-common"
            ]
        },
        "com.squareup.okhttp:logging-interceptor": {
            "locked": "2.7.5",
            "transitive": [
                "io.kubernetes:client-java-api"
            ]
        },
        "com.squareup.okhttp:okhttp": {
            "locked": "2.7.5",
            "transitive": [
                "com.squareup.okhttp:logging-interceptor",
                "com.squareup.okhttp:okhttp-ws",
                "io.kubernetes:client-java-api"
            ]
        },
        "com.squareup.okhttp:okhttp-ws": {
            "locked": "2.7.5",
            "transitive": [
                "io.kubernetes:client-java"
            ]
        },
        "com.squareup.okio:okio": {
            "locked": "1.13.0",
            "transitive": [
                "com.squareup.okhttp3:okhttp",
                "com.squareup.okhttp:okhttp"
            ]
        },
        "com.sun.jersey.contribs:jersey-guice": {
            "locked": "1.19",
            "transitive": [
                "com.netflix.governator:governator-jersey"
            ]
        },
        "com.sun.jersey:jersey-core": {
            "locked": "1.19",
            "transitive": [
                "com.sun.jersey:jersey-server"
            ]
        },
        "com.sun.jersey:jersey-server": {
            "locked": "1.19",
            "transitive": [
                "com.netflix.governator:governator-jersey",
                "com.sun.jersey:jersey-servlet"
            ]
        },
        "com.sun.jersey:jersey-servlet": {
            "locked": "1.19",
            "transitive": [
                "com.sun.jersey.contribs:jersey-guice"
            ]
        },
        "com.thinkaurelius.thrift:thrift-server": {
            "locked": "0.3.7",
            "transitive": [
                "org.apache.cassandra:cassandra-all"
            ]
        },
        "com.twitter:finagle-core_2.11": {
            "locked": "6.33.0",
            "transitive": [
                "com.twitter:finagle-http_2.11",
                "com.twitter:finagle-native_2.11"
            ]
        },
        "com.twitter:finagle-http_2.11": {
            "locked": "6.33.0",
            "transitive": [
                "com.twitter:finagle-native_2.11"
            ]
        },
        "com.twitter:finagle-native_2.11": {
            "locked": "6.33.0",
            "transitive": [
                "org.mock-server:mockserver-core"
            ]
        },
        "com.twitter:jsr166e": {
            "locked": "1.0.0",
            "transitive": [
                "com.twitter:finagle-core_2.11",
                "com.twitter:util-core_2.11"
            ]
        },
        "com.twitter:util-app_2.11": {
            "locked": "6.32.0",
            "transitive": [
                "com.twitter:finagle-core_2.11",
                "com.twitter:util-jvm_2.11",
                "com.twitter:util-logging_2.11"
            ]
        },
        "com.twitter:util-cache_2.11": {
            "locked": "6.32.0",
            "transitive": [
                "com.twitter:finagle-core_2.11"
            ]
        },
        "com.twitter:util-codec_2.11": {
            "locked": "6.32.0",
            "transitive": [
                "com.twitter:finagle-core_2.11",
                "com.twitter:finagle-http_2.11"
            ]
        },
        "com.twitter:util-collection_2.11": {
            "locked": "6.32.0",
            "transitive": [
                "com.twitter:finagle-core_2.11"
            ]
        },
        "com.twitter:util-core_2.11": {
            "locked": "6.32.0",
            "transitive": [
                "com.twitter:finagle-core_2.11",
                "com.twitter:util-app_2.11",
                "com.twitter:util-cache_2.11",
                "com.twitter:util-codec_2.11",
                "com.twitter:util-collection_2.11",
                "com.twitter:util-jvm_2.11",
                "com.twitter:util-logging_2.11",
                "com.twitter:util-registry_2.11",
                "com.twitter:util-stats_2.11"
            ]
        },
        "com.twitter:util-function_2.11": {
            "locked": "6.32.0",
            "transitive": [
                "com.twitter:util-core_2.11"
            ]
        },
        "com.twitter:util-hashing_2.11": {
            "locked": "6.32.0",
            "transitive": [
                "com.twitter:finagle-core_2.11"
            ]
        },
        "com.twitter:util-jvm_2.11": {
            "locked": "6.32.0",
            "transitive": [
                "com.twitter:finagle-core_2.11"
            ]
        },
        "com.twitter:util-lint_2.11": {
            "locked": "6.32.0",
            "transitive": [
                "com.twitter:finagle-core_2.11",
                "com.twitter:util-stats_2.11"
            ]
        },
        "com.twitter:util-logging_2.11": {
            "locked": "6.32.0",
            "transitive": [
                "com.twitter:finagle-core_2.11",
                "com.twitter:finagle-http_2.11"
            ]
        },
        "com.twitter:util-registry_2.11": {
            "locked": "6.32.0",
            "transitive": [
                "com.twitter:finagle-core_2.11",
                "com.twitter:util-app_2.11"
            ]
        },
        "com.twitter:util-stats_2.11": {
            "locked": "6.32.0",
            "transitive": [
                "com.twitter:finagle-core_2.11",
                "com.twitter:util-logging_2.11"
            ]
        },
        "commons-cli:commons-cli": {
            "locked": "1.3.1",
            "transitive": [
                "com.netflix.titus:titus-ext-cassandra",
                "com.netflix.titus:titus-testkit",
                "org.apache.cassandra:cassandra-all"
            ]
        },
        "commons-codec:commons-codec": {
            "locked": "1.11",
            "transitive": [
                "com.twitter:finagle-core_2.11",
                "com.twitter:util-codec_2.11",
                "io.kubernetes:client-java",
                "org.apache.cassandra:cassandra-all",
                "org.apache.httpcomponents:httpclient"
            ]
        },
        "commons-collections:commons-collections": {
            "locked": "3.2.1",
            "transitive": [
                "com.twitter:util-collection_2.11"
            ]
        },
        "commons-io:commons-io": {
            "locked": "1.3.2",
            "transitive": [
                "org.apache.commons:commons-io"
            ]
        },
        "commons-lang:commons-lang": {
            "locked": "2.6",
            "transitive": [
                "com.twitter:finagle-http_2.11"
            ]
        },
        "commons-logging:commons-logging": {
            "locked": "1.2",
            "transitive": [
                "com.amazonaws:aws-java-sdk-core",
                "org.apache.httpcomponents:httpclient"
            ]
        },
        "de.jflex:jflex": {
            "locked": "1.6.0",
            "transitive": [
                "org.apache.cassandra:cassandra-thrift"
            ]
        },
        "io.dropwizard.metrics:metrics-core": {
            "locked": "3.2.2",
            "transitive": [
                "com.addthis.metrics:reporter-config3",
                "com.datastax.cassandra:cassandra-driver-core",
                "io.dropwizard.metrics:metrics-jvm",
                "org.apache.cassandra:cassandra-all"
            ]
        },
        "io.dropwizard.metrics:metrics-jvm": {
            "locked": "3.1.0",
            "transitive": [
                "org.apache.cassandra:cassandra-all"
            ]
        },
        "io.grpc:grpc-context": {
            "locked": "1.10.1",
            "transitive": [
                "io.grpc:grpc-core"
            ]
        },
        "io.grpc:grpc-core": {
            "locked": "1.10.1",
            "transitive": [
                "io.grpc:grpc-netty-shaded",
                "io.grpc:grpc-protobuf",
                "io.grpc:grpc-protobuf-lite",
                "io.grpc:grpc-stub"
            ]
        },
        "io.grpc:grpc-netty-shaded": {
            "locked": "1.10.1",
            "transitive": [
                "com.netflix.titus:titus-common",
                "com.netflix.titus:titus-server-gateway",
                "com.netflix.titus:titus-server-runtime"
            ]
        },
        "io.grpc:grpc-protobuf": {
            "locked": "1.10.1",
            "transitive": [
                "com.netflix.titus:titus-common",
                "com.netflix.titus:titus-grpc-api",
                "io.grpc:grpc-services"
            ]
        },
        "io.grpc:grpc-protobuf-lite": {
            "locked": "1.10.1",
            "transitive": [
                "io.grpc:grpc-protobuf"
            ]
        },
        "io.grpc:grpc-services": {
            "locked": "1.10.1",
            "transitive": [
                "com.netflix.titus:titus-server-runtime"
            ]
        },
        "io.grpc:grpc-stub": {
            "locked": "1.10.1",
            "transitive": [
                "com.netflix.titus:titus-common",
                "com.netflix.titus:titus-grpc-api",
                "io.grpc:grpc-services"
            ]
        },
        "io.javaslang:javaslang": {
            "locked": "2.0.6",
            "requested": "2.0.6"
        },
        "io.javaslang:javaslang-match": {
            "locked": "2.0.6",
            "transitive": [
                "io.javaslang:javaslang"
            ]
        },
        "io.kubernetes:client-java": {
            "locked": "5.0.0",
            "transitive": [
                "com.netflix.titus:titus-server-master"
            ]
        },
        "io.kubernetes:client-java-api": {
            "locked": "5.0.0",
            "transitive": [
                "io.kubernetes:client-java"
            ]
        },
        "io.kubernetes:client-java-proto": {
            "locked": "5.0.0",
            "transitive": [
                "io.kubernetes:client-java"
            ]
        },
        "io.netty:netty": {
            "locked": "3.10.1.Final",
            "transitive": [
                "com.twitter:finagle-core_2.11"
            ]
        },
        "io.netty:netty-buffer": {
            "locked": "4.1.36.Final",
            "transitive": [
                "io.netty:netty-codec",
                "io.netty:netty-codec-http",
                "io.netty:netty-codec-http2",
                "io.netty:netty-codec-socks",
                "io.netty:netty-handler",
                "io.netty:netty-handler-proxy",
                "io.netty:netty-transport",
                "io.netty:netty-transport-native-epoll",
                "io.netty:netty-transport-native-unix-common",
                "org.mock-server:mockserver-core",
                "org.mock-server:mockserver-netty"
            ]
        },
        "io.netty:netty-codec": {
            "locked": "4.1.36.Final",
            "transitive": [
                "io.netty:netty-codec-http",
                "io.netty:netty-codec-http2",
                "io.netty:netty-codec-socks",
                "io.netty:netty-handler",
                "io.netty:netty-handler-proxy",
                "org.mock-server:mockserver-core",
                "org.mock-server:mockserver-netty"
            ]
        },
        "io.netty:netty-codec-http": {
            "locked": "4.1.36.Final",
            "transitive": [
                "io.netty:netty-codec-http2",
                "io.netty:netty-handler-proxy",
                "io.projectreactor.netty:reactor-netty",
                "org.mock-server:mockserver-core",
                "org.mock-server:mockserver-netty"
            ]
        },
        "io.netty:netty-codec-http2": {
            "locked": "4.1.36.Final",
            "transitive": [
                "io.projectreactor.netty:reactor-netty"
            ]
        },
        "io.netty:netty-codec-socks": {
            "locked": "4.1.36.Final",
            "transitive": [
                "io.netty:netty-handler-proxy",
                "org.mock-server:mockserver-core"
            ]
        },
        "io.netty:netty-common": {
            "locked": "4.1.36.Final",
            "transitive": [
                "io.netty:netty-buffer",
                "io.netty:netty-codec",
                "io.netty:netty-codec-http",
                "io.netty:netty-codec-http2",
                "io.netty:netty-codec-socks",
                "io.netty:netty-handler",
                "io.netty:netty-handler-proxy",
                "io.netty:netty-resolver",
                "io.netty:netty-transport",
                "io.netty:netty-transport-native-epoll",
                "io.netty:netty-transport-native-unix-common",
                "org.mock-server:mockserver-netty"
            ]
        },
        "io.netty:netty-handler": {
            "locked": "4.1.36.Final",
            "transitive": [
                "com.datastax.cassandra:cassandra-driver-core",
                "io.netty:netty-codec-http",
                "io.netty:netty-codec-http2",
                "io.projectreactor.netty:reactor-netty",
                "org.cassandraunit:cassandra-unit",
                "org.mock-server:mockserver-core",
                "org.mock-server:mockserver-netty"
            ]
        },
        "io.netty:netty-handler-proxy": {
            "locked": "4.1.36.Final",
            "transitive": [
                "io.projectreactor.netty:reactor-netty"
            ]
        },
        "io.netty:netty-resolver": {
            "locked": "4.1.36.Final",
            "transitive": [
                "io.netty:netty-transport"
            ]
        },
        "io.netty:netty-transport": {
            "locked": "4.1.36.Final",
            "transitive": [
                "io.netty:netty-codec",
                "io.netty:netty-codec-http",
                "io.netty:netty-codec-http2",
                "io.netty:netty-codec-socks",
                "io.netty:netty-handler",
                "io.netty:netty-handler-proxy",
                "io.netty:netty-transport-native-epoll",
                "io.netty:netty-transport-native-unix-common",
                "org.mock-server:mockserver-core",
                "org.mock-server:mockserver-netty"
            ]
        },
        "io.netty:netty-transport-native-epoll": {
            "locked": "4.1.36.Final",
            "transitive": [
                "io.projectreactor.netty:reactor-netty"
            ]
        },
        "io.netty:netty-transport-native-unix-common": {
            "locked": "4.1.36.Final",
            "transitive": [
                "io.netty:netty-transport-native-epoll"
            ]
        },
        "io.opencensus:opencensus-api": {
            "locked": "0.11.0",
            "transitive": [
                "io.grpc:grpc-core",
                "io.opencensus:opencensus-contrib-grpc-metrics"
            ]
        },
        "io.opencensus:opencensus-contrib-grpc-metrics": {
            "locked": "0.11.0",
            "transitive": [
                "io.grpc:grpc-core"
            ]
        },
        "io.projectreactor.addons:reactor-adapter": {
            "locked": "3.1.9.RELEASE",
            "transitive": [
                "com.netflix.titus:titus-common"
            ]
        },
        "io.projectreactor.netty:reactor-netty": {
            "locked": "0.8.10.RELEASE",
            "transitive": [
                "com.netflix.titus:titus-common",
                "org.springframework.boot:spring-boot-starter-reactor-netty"
            ]
        },
        "io.projectreactor:reactor-core": {
            "locked": "3.2.10.RELEASE",
            "transitive": [
                "com.netflix.titus:titus-common",
                "com.netflix.titus:titus-testkit",
                "io.projectreactor.addons:reactor-adapter",
                "io.projectreactor.netty:reactor-netty",
                "io.projectreactor:reactor-test",
                "org.springframework:spring-webflux"
            ]
        },
        "io.projectreactor:reactor-test": {
            "locked": "3.1.16.RELEASE",
            "requested": "3.1.+"
        },
        "io.reactivex.rxjava2:rxjava": {
            "locked": "2.2.10",
            "transitive": [
                "com.github.akarnokd:rxjava2-interop"
            ]
        },
        "io.reactivex:rxjava": {
            "locked": "1.3.8",
            "transitive": [
                "com.github.akarnokd:rxjava2-interop",
                "com.netflix.titus:titus-common"
            ]
        },
        "io.sundr:builder-annotations": {
            "locked": "0.18.0",
            "transitive": [
                "io.kubernetes:client-java-api"
            ]
        },
        "io.sundr:resourcecify-annotations": {
            "locked": "0.18.0",
            "transitive": [
                "io.sundr:builder-annotations"
            ]
        },
        "io.sundr:sundr-codegen": {
            "locked": "0.18.0",
            "transitive": [
                "io.sundr:builder-annotations"
            ]
        },
        "io.sundr:sundr-core": {
            "locked": "0.18.0",
            "transitive": [
                "io.sundr:builder-annotations"
            ]
        },
        "io.swagger:swagger-annotations": {
            "locked": "1.5.12",
            "transitive": [
                "io.kubernetes:client-java-api",
                "io.swagger:swagger-models"
            ]
        },
        "io.swagger:swagger-core": {
            "locked": "1.5.12",
            "transitive": [
                "io.swagger:swagger-jaxrs"
            ]
        },
        "io.swagger:swagger-jaxrs": {
            "locked": "1.5.12",
            "transitive": [
                "com.netflix.titus:titus-server-gateway",
                "com.netflix.titus:titus-server-master",
                "com.netflix.titus:titus-server-runtime"
            ]
        },
        "io.swagger:swagger-models": {
            "locked": "1.5.12",
            "transitive": [
                "io.swagger:swagger-core"
            ]
        },
        "it.unimi.dsi:fastutil": {
            "locked": "6.5.7",
            "transitive": [
                "com.clearspring.analytics:stream"
            ]
        },
        "janino:janino": {
            "locked": "2.5.10",
            "transitive": [
                "org.mock-server:mockserver-netty"
            ]
        },
        "javax.activation:activation": {
            "locked": "1.1",
            "transitive": [
                "javax.mail:mailapi"
            ]
        },
        "javax.annotation:javax.annotation-api": {
            "locked": "1.3.2",
            "transitive": [
                "org.springframework.boot:spring-boot-starter",
                "org.springframework.boot:spring-boot-starter-tomcat"
            ]
        },
        "javax.el:javax.el-api": {
            "locked": "3.0.1-b06",
            "transitive": [
                "com.netflix.titus:titus-common"
            ]
        },
        "javax.inject:javax.inject": {
            "locked": "1",
            "transitive": [
                "com.google.inject:guice",
                "com.netflix.archaius:archaius2-api",
                "com.netflix.archaius:archaius2-guice",
                "com.netflix.governator:governator-api",
                "com.netflix.governator:governator-core",
                "com.netflix.governator:governator-providers",
                "com.netflix.runtime:health-core",
                "com.netflix.titus:titus-server-master",
                "com.sun.jersey.contribs:jersey-guice",
                "com.twitter:util-collection_2.11"
            ]
        },
        "javax.mail:mailapi": {
            "locked": "1.4.3",
            "transitive": [
                "com.github.fge:json-schema-validator"
            ]
        },
        "javax.servlet:javax.servlet-api": {
            "locked": "3.1.0",
            "transitive": [
                "com.netflix.titus:titus-common",
                "com.netflix.titus:titus-server-gateway",
                "com.netflix.titus:titus-server-master",
                "com.netflix.titus:titus-server-runtime",
                "com.netflix.titus:titus-testkit",
                "org.eclipse.jetty:jetty-server",
                "org.mock-server:mockserver-core"
            ]
        },
        "javax.validation:validation-api": {
            "locked": "2.0.1.Final",
            "transitive": [
                "io.swagger:swagger-core",
                "org.hibernate.validator:hibernate-validator",
                "org.hibernate:hibernate-validator"
            ]
        },
        "javax.ws.rs:jsr311-api": {
            "locked": "1.1.1",
            "transitive": [
                "com.netflix.titus:titus-common",
                "com.sun.jersey:jersey-core",
                "io.swagger:swagger-jaxrs"
            ]
        },
        "joda-time:joda-time": {
            "locked": "2.9.3",
            "transitive": [
                "com.amazonaws:aws-java-sdk-core",
                "com.github.fge:json-schema-validator",
                "io.kubernetes:client-java-api",
                "org.apache.cassandra:cassandra-all"
            ]
        },
        "junit:junit": {
            "locked": "4.12",
            "transitive": [
                "com.google.truth:truth",
                "org.cassandraunit:cassandra-unit",
                "org.mock-server:mockserver-netty"
            ]
        },
        "junit:junit-dep": {
            "locked": "4.10",
            "requested": "4.10",
            "transitive": [
                "com.netflix.titus:titus-testkit"
            ]
        },
        "log4j:log4j": {
            "locked": "1.2.17",
            "transitive": [
                "org.slf4j:slf4j-log4j12"
            ]
        },
        "net.bytebuddy:byte-buddy": {
            "locked": "1.9.10",
            "transitive": [
                "org.mockito:mockito-core"
            ]
        },
        "net.bytebuddy:byte-buddy-agent": {
            "locked": "1.9.10",
            "transitive": [
                "org.mockito:mockito-core"
            ]
        },
        "net.java.dev.jna:jna": {
            "locked": "4.1.0",
            "transitive": [
                "org.apache.cassandra:cassandra-all",
                "org.caffinitas.ohc:ohc-core"
            ]
        },
        "net.jpountz.lz4:lz4": {
            "locked": "1.3.0",
            "transitive": [
                "org.apache.cassandra:cassandra-all"
            ]
        },
        "net.mintern:primitive": {
            "locked": "1.0",
            "transitive": [
                "org.apache.cassandra:cassandra-thrift"
            ]
        },
        "net.sf.jopt-simple:jopt-simple": {
            "locked": "4.6",
            "transitive": [
                "com.github.fge:json-schema-validator"
            ]
        },
        "org.antlr:ST4": {
            "locked": "4.0.8",
            "transitive": [
                "org.antlr:antlr"
            ]
        },
        "org.antlr:antlr": {
            "locked": "3.5.2",
            "transitive": [
                "org.apache.cassandra:cassandra-all"
            ]
        },
        "org.antlr:antlr-runtime": {
            "locked": "3.5.2",
            "transitive": [
                "org.antlr:ST4",
                "org.antlr:antlr",
                "org.apache.cassandra:cassandra-all"
            ]
        },
        "org.apache.cassandra:cassandra-all": {
            "locked": "3.9",
            "transitive": [
                "org.cassandraunit:cassandra-unit"
            ]
        },
        "org.apache.cassandra:cassandra-thrift": {
            "locked": "3.9",
            "transitive": [
                "org.apache.cassandra:cassandra-all"
            ]
        },
        "org.apache.commons:commons-compress": {
            "locked": "1.18",
            "transitive": [
                "io.kubernetes:client-java"
            ]
        },
        "org.apache.commons:commons-io": {
            "locked": "1.3.2",
            "transitive": [
                "org.mock-server:mockserver-core"
            ]
        },
        "org.apache.commons:commons-lang3": {
            "locked": "3.7",
            "transitive": [
                "com.addthis.metrics:reporter-config-base",
                "com.addthis.metrics:reporter-config3",
                "com.netflix.archaius:archaius2-core",
                "io.kubernetes:client-java",
                "io.kubernetes:client-java-api",
                "io.swagger:swagger-core",
                "org.apache.cassandra:cassandra-all",
                "org.apache.cassandra:cassandra-thrift",
                "org.cassandraunit:cassandra-unit",
                "org.mock-server:mockserver-client-java",
                "org.mock-server:mockserver-core"
            ]
        },
        "org.apache.commons:commons-math3": {
            "locked": "3.2",
            "transitive": [
                "org.apache.cassandra:cassandra-all"
            ]
        },
        "org.apache.httpcomponents:httpclient": {
            "locked": "4.5.9",
            "transitive": [
                "com.amazonaws:aws-java-sdk-core"
            ]
        },
        "org.apache.httpcomponents:httpcore": {
            "locked": "4.4.11",
            "transitive": [
                "org.apache.httpcomponents:httpclient"
            ]
        },
        "org.apache.logging.log4j:log4j-api": {
            "locked": "2.11.2",
            "transitive": [
                "org.apache.logging.log4j:log4j-to-slf4j"
            ]
        },
        "org.apache.logging.log4j:log4j-to-slf4j": {
            "locked": "2.11.2",
            "transitive": [
                "org.springframework.boot:spring-boot-starter-logging"
            ]
        },
        "org.apache.mesos:mesos": {
            "locked": "1.7.2",
            "transitive": [
                "com.netflix.fenzo:fenzo-core",
                "com.netflix.titus:titus-server-master"
            ]
        },
        "org.apache.thrift:libthrift": {
            "locked": "0.9.2",
            "transitive": [
                "com.thinkaurelius.thrift:thrift-server",
                "org.apache.cassandra:cassandra-all",
                "org.apache.cassandra:cassandra-thrift"
            ]
        },
        "org.apache.tomcat.embed:tomcat-embed-core": {
            "locked": "9.0.16",
            "transitive": [
                "org.apache.tomcat.embed:tomcat-embed-websocket",
                "org.springframework.boot:spring-boot-starter-tomcat"
            ]
        },
        "org.apache.tomcat.embed:tomcat-embed-el": {
            "locked": "9.0.16",
            "transitive": [
                "org.springframework.boot:spring-boot-starter-tomcat"
            ]
        },
        "org.apache.tomcat.embed:tomcat-embed-websocket": {
            "locked": "9.0.16",
            "transitive": [
                "org.springframework.boot:spring-boot-starter-tomcat"
            ]
        },
        "org.apache.tomcat:tomcat-annotations-api": {
            "locked": "9.0.16",
            "transitive": [
                "org.apache.tomcat.embed:tomcat-embed-core"
            ]
        },
        "org.assertj:assertj-core": {
            "locked": "3.8.0",
            "requested": "3.8.0",
            "transitive": [
                "com.netflix.titus:titus-testkit"
            ]
        },
        "org.bouncycastle:bcmail-jdk15on": {
            "locked": "1.52",
            "transitive": [
                "org.mock-server:mockserver-core"
            ]
        },
        "org.bouncycastle:bcpkix-jdk15on": {
            "locked": "1.61",
            "transitive": [
                "io.kubernetes:client-java",
                "org.bouncycastle:bcmail-jdk15on",
                "org.mock-server:mockserver-core"
            ]
        },
        "org.bouncycastle:bcprov-ext-jdk15on": {
            "locked": "1.61",
            "transitive": [
                "io.kubernetes:client-java"
            ]
        },
        "org.bouncycastle:bcprov-jdk15on": {
            "locked": "1.50",
            "transitive": [
                "org.bouncycastle:bcmail-jdk15on",
                "org.bouncycastle:bcpkix-jdk15on",
                "org.mock-server:mockserver-core",
                "org.mock-server:mockserver-netty"
            ]
        },
        "org.caffinitas.ohc:ohc-core": {
            "locked": "0.4.3",
            "transitive": [
                "org.apache.cassandra:cassandra-all"
            ]
        },
        "org.cassandraunit:cassandra-unit": {
            "locked": "3.1.1.0",
            "transitive": [
                "com.netflix.titus:titus-ext-cassandra-testkit"
            ]
        },
        "org.checkerframework:checker-qual": {
            "locked": "2.0.0",
            "transitive": [
                "com.google.guava:guava"
            ]
        },
        "org.codehaus.jackson:jackson-core-asl": {
            "locked": "1.9.2",
            "transitive": [
                "org.apache.cassandra:cassandra-all",
                "org.codehaus.jackson:jackson-mapper-asl"
            ]
        },
        "org.codehaus.jackson:jackson-mapper-asl": {
            "locked": "1.9.2",
            "transitive": [
                "org.apache.cassandra:cassandra-all"
            ]
        },
        "org.codehaus.mojo:animal-sniffer-annotations": {
            "locked": "1.14",
            "transitive": [
                "com.google.guava:guava"
            ]
        },
        "org.eclipse.jdt.core.compiler:ecj": {
            "locked": "4.4.2",
            "transitive": [
                "org.apache.cassandra:cassandra-all"
            ]
        },
        "org.eclipse.jetty:jetty-http": {
            "locked": "9.2.12.v20150709",
            "transitive": [
                "org.eclipse.jetty:jetty-server"
            ]
        },
        "org.eclipse.jetty:jetty-io": {
            "locked": "9.2.12.v20150709",
            "transitive": [
                "org.eclipse.jetty:jetty-server"
            ]
        },
        "org.eclipse.jetty:jetty-security": {
            "locked": "9.2.12.v20150709",
            "transitive": [
                "org.eclipse.jetty:jetty-servlet"
            ]
        },
        "org.eclipse.jetty:jetty-server": {
            "locked": "9.2.12.v20150709",
            "transitive": [
                "org.eclipse.jetty:jetty-security"
            ]
        },
        "org.eclipse.jetty:jetty-servlet": {
            "locked": "9.2.12.v20150709",
            "transitive": [
                "com.netflix.titus:titus-server-gateway",
                "com.netflix.titus:titus-server-master",
                "com.netflix.titus:titus-server-runtime",
                "com.netflix.titus:titus-testkit",
                "org.eclipse.jetty:jetty-webapp"
            ]
        },
        "org.eclipse.jetty:jetty-util": {
            "locked": "9.2.12.v20150709",
            "transitive": [
                "org.eclipse.jetty:jetty-http",
                "org.eclipse.jetty:jetty-io",
                "org.eclipse.jetty:jetty-xml"
            ]
        },
        "org.eclipse.jetty:jetty-webapp": {
            "locked": "9.2.12.v20150709",
            "transitive": [
                "com.netflix.titus:titus-server-gateway",
                "com.netflix.titus:titus-server-master",
                "com.netflix.titus:titus-server-runtime",
                "com.netflix.titus:titus-testkit"
            ]
        },
        "org.eclipse.jetty:jetty-xml": {
            "locked": "9.2.12.v20150709",
            "transitive": [
                "org.eclipse.jetty:jetty-webapp"
            ]
        },
        "org.fusesource:sigar": {
            "locked": "1.6.4",
            "transitive": [
                "org.apache.cassandra:cassandra-all"
            ]
        },
        "org.glassfish:javax.el": {
            "locked": "3.0.1-b11",
            "transitive": [
                "com.netflix.titus:titus-common"
            ]
        },
        "org.hamcrest:hamcrest-core": {
            "locked": "1.3",
            "requested": "1.3",
            "transitive": [
                "com.jayway.awaitility:awaitility",
                "junit:junit",
                "junit:junit-dep",
                "org.cassandraunit:cassandra-unit",
                "org.hamcrest:hamcrest-library"
            ]
        },
        "org.hamcrest:hamcrest-library": {
            "locked": "1.3",
            "transitive": [
                "com.jayway.awaitility:awaitility",
                "org.cassandraunit:cassandra-unit"
            ]
        },
        "org.hdrhistogram:HdrHistogram": {
            "locked": "2.1.11",
            "transitive": [
                "com.netflix.titus:titus-common"
            ]
        },
        "org.hibernate.validator:hibernate-validator": {
            "locked": "6.0.14.Final",
            "transitive": [
                "org.springframework.boot:spring-boot-starter-web",
                "org.springframework.boot:spring-boot-starter-webflux"
            ]
        },
        "org.hibernate:hibernate-validator": {
            "locked": "5.4.3.Final",
            "transitive": [
                "com.netflix.titus:titus-common",
                "com.netflix.titus:titus-server-runtime"
            ]
        },
        "org.javassist:javassist": {
            "locked": "3.18.2-GA",
            "transitive": [
                "org.reflections:reflections"
            ]
        },
        "org.jboss.logging:jboss-logging": {
            "locked": "3.3.2.Final",
            "transitive": [
                "org.hibernate.validator:hibernate-validator",
                "org.hibernate:hibernate-validator"
            ]
        },
        "org.joda:joda-convert": {
            "locked": "1.2",
            "transitive": [
                "io.kubernetes:client-java-api"
            ]
        },
        "org.json:json": {
            "locked": "20140107",
            "transitive": [
                "com.netflix.fenzo:fenzo-core",
                "com.netflix.titus:titus-server-master",
                "org.skyscreamer:jsonassert"
            ]
        },
        "org.mindrot:jbcrypt": {
            "locked": "0.3m",
            "transitive": [
                "org.apache.cassandra:cassandra-all"
            ]
        },
        "org.mock-server:mockserver-client-java": {
            "locked": "3.10.4",
            "transitive": [
                "org.mock-server:mockserver-netty"
            ]
        },
        "org.mock-server:mockserver-core": {
            "locked": "3.10.4",
            "transitive": [
                "org.mock-server:mockserver-client-java",
                "org.mock-server:mockserver-netty"
            ]
        },
        "org.mock-server:mockserver-logging": {
            "locked": "3.10.4",
            "transitive": [
                "org.mock-server:mockserver-netty"
            ]
        },
        "org.mock-server:mockserver-netty": {
            "locked": "3.10.4",
            "transitive": [
                "com.netflix.titus:titus-server-runtime"
            ]
        },
        "org.mockito:mockito-core": {
            "locked": "2.28.2",
            "requested": "2.+",
            "transitive": [
                "com.netflix.titus:titus-testkit"
            ]
        },
        "org.mozilla:rhino": {
            "locked": "1.7R4",
            "transitive": [
                "com.github.fge:json-schema-core"
            ]
        },
        "org.objenesis:objenesis": {
            "locked": "2.6",
            "transitive": [
                "com.jayway.awaitility:awaitility",
                "org.mockito:mockito-core"
            ]
        },
        "org.ow2.asm:asm": {
            "locked": "5.0.3",
            "transitive": [
                "com.github.jnr:jnr-ffi",
                "org.ow2.asm:asm-tree"
            ]
        },
        "org.ow2.asm:asm-analysis": {
            "locked": "5.0.3",
            "transitive": [
                "com.github.jnr:jnr-ffi"
            ]
        },
        "org.ow2.asm:asm-commons": {
            "locked": "5.0.3",
            "transitive": [
                "com.github.jnr:jnr-ffi"
            ]
        },
        "org.ow2.asm:asm-tree": {
            "locked": "5.0.3",
            "transitive": [
                "com.github.jnr:jnr-ffi",
                "org.ow2.asm:asm-analysis",
                "org.ow2.asm:asm-commons",
                "org.ow2.asm:asm-util"
            ]
        },
        "org.ow2.asm:asm-util": {
            "locked": "5.0.3",
            "transitive": [
                "com.github.jnr:jnr-ffi"
            ]
        },
        "org.reactivestreams:reactive-streams": {
            "locked": "1.0.2",
            "transitive": [
                "com.github.akarnokd:rxjava2-interop",
                "io.projectreactor:reactor-core",
                "io.reactivex.rxjava2:rxjava"
            ]
        },
        "org.reflections:reflections": {
            "locked": "0.9.10",
            "transitive": [
                "io.swagger:swagger-jaxrs"
            ]
        },
        "org.scala-lang.modules:scala-parser-combinators_2.11": {
            "locked": "1.0.4",
            "transitive": [
                "com.twitter:util-core_2.11"
            ]
        },
        "org.scala-lang:scala-library": {
            "locked": "2.11.7",
            "transitive": [
                "com.twitter:finagle-core_2.11",
                "com.twitter:finagle-http_2.11",
                "com.twitter:finagle-native_2.11",
                "com.twitter:util-app_2.11",
                "com.twitter:util-cache_2.11",
                "com.twitter:util-codec_2.11",
                "com.twitter:util-collection_2.11",
                "com.twitter:util-core_2.11",
                "com.twitter:util-function_2.11",
                "com.twitter:util-hashing_2.11",
                "com.twitter:util-jvm_2.11",
                "com.twitter:util-lint_2.11",
                "com.twitter:util-logging_2.11",
                "com.twitter:util-registry_2.11",
                "com.twitter:util-stats_2.11",
                "org.scala-lang.modules:scala-parser-combinators_2.11"
            ]
        },
        "org.skyscreamer:jsonassert": {
            "locked": "1.2.3",
            "transitive": [
                "org.mock-server:mockserver-core"
            ]
        },
        "org.slf4j:jcl-over-slf4j": {
            "locked": "1.7.7",
            "transitive": [
                "org.apache.cassandra:cassandra-all",
                "org.apache.cassandra:cassandra-thrift"
            ]
        },
        "org.slf4j:jul-to-slf4j": {
            "locked": "1.7.25",
            "transitive": [
                "org.springframework.boot:spring-boot-starter-logging"
            ]
        },
        "org.slf4j:slf4j-api": {
            "locked": "1.7.25",
            "requested": "1.7.0",
            "transitive": [
                "com.addthis.metrics:reporter-config-base",
                "com.addthis.metrics:reporter-config3",
                "com.datastax.cassandra:cassandra-driver-core",
                "com.netflix.archaius:archaius2-core",
                "com.netflix.fenzo:fenzo-core",
                "com.netflix.governator:governator-core",
                "com.netflix.spectator:spectator-api",
                "com.netflix.titus:titus-api",
                "com.netflix.titus:titus-common",
                "com.netflix.titus:titus-ext-cassandra",
                "com.netflix.titus:titus-ext-cassandra-testkit",
                "com.netflix.titus:titus-grpc-api",
                "com.netflix.titus:titus-server-federation",
                "com.netflix.titus:titus-server-gateway",
                "com.netflix.titus:titus-server-master",
                "com.netflix.titus:titus-server-runtime",
                "com.netflix.titus:titus-testkit",
                "com.thinkaurelius.thrift:thrift-server",
                "io.dropwizard.metrics:metrics-core",
                "io.dropwizard.metrics:metrics-jvm",
                "io.kubernetes:client-java",
                "io.swagger:swagger-core",
                "io.swagger:swagger-models",
                "org.apache.cassandra:cassandra-all",
                "org.apache.cassandra:cassandra-thrift",
                "org.apache.logging.log4j:log4j-to-slf4j",
                "org.apache.thrift:libthrift",
                "org.caffinitas.ohc:ohc-core",
                "org.cassandraunit:cassandra-unit",
                "org.mock-server:mockserver-client-java",
                "org.mock-server:mockserver-core",
                "org.mock-server:mockserver-logging",
                "org.mock-server:mockserver-netty",
                "org.slf4j:jcl-over-slf4j",
                "org.slf4j:jul-to-slf4j",
                "org.slf4j:slf4j-log4j12",
                "org.synchronoss.cloud:nio-multipart-parser",
                "org.synchronoss.cloud:nio-stream-storage"
            ]
        },
        "org.slf4j:slf4j-log4j12": {
            "locked": "1.7.0",
            "requested": "1.7.0",
            "transitive": [
                "com.netflix.titus:titus-api",
                "com.netflix.titus:titus-common",
                "com.netflix.titus:titus-ext-cassandra",
                "com.netflix.titus:titus-ext-cassandra-testkit",
                "com.netflix.titus:titus-grpc-api",
                "com.netflix.titus:titus-server-federation",
                "com.netflix.titus:titus-server-gateway",
                "com.netflix.titus:titus-server-master",
                "com.netflix.titus:titus-server-runtime",
                "com.netflix.titus:titus-testkit"
            ]
        },
        "org.springframework.boot:spring-boot": {
            "locked": "2.1.3.RELEASE",
            "transitive": [
                "org.springframework.boot:spring-boot-autoconfigure",
                "org.springframework.boot:spring-boot-starter"
            ]
        },
        "org.springframework.boot:spring-boot-autoconfigure": {
            "locked": "2.1.3.RELEASE",
            "transitive": [
                "org.springframework.boot:spring-boot-starter"
            ]
        },
        "org.springframework.boot:spring-boot-starter": {
            "locked": "2.1.3.RELEASE",
            "transitive": [
                "org.springframework.boot:spring-boot-starter-json",
                "org.springframework.boot:spring-boot-starter-web",
                "org.springframework.boot:spring-boot-starter-webflux"
            ]
        },
        "org.springframework.boot:spring-boot-starter-json": {
            "locked": "2.1.3.RELEASE",
            "transitive": [
                "org.springframework.boot:spring-boot-starter-web",
                "org.springframework.boot:spring-boot-starter-webflux"
            ]
        },
        "org.springframework.boot:spring-boot-starter-logging": {
            "locked": "2.1.3.RELEASE",
            "transitive": [
                "org.springframework.boot:spring-boot-starter"
            ]
        },
        "org.springframework.boot:spring-boot-starter-reactor-netty": {
            "locked": "2.1.3.RELEASE",
            "transitive": [
                "org.springframework.boot:spring-boot-starter-webflux"
            ]
        },
        "org.springframework.boot:spring-boot-starter-tomcat": {
            "locked": "2.1.3.RELEASE",
            "transitive": [
                "org.springframework.boot:spring-boot-starter-web"
            ]
        },
        "org.springframework.boot:spring-boot-starter-web": {
            "locked": "2.1.3.RELEASE",
            "transitive": [
                "com.netflix.titus:titus-testkit"
            ]
        },
        "org.springframework.boot:spring-boot-starter-webflux": {
            "locked": "2.1.3.RELEASE",
            "transitive": [
                "com.netflix.titus:titus-testkit"
            ]
        },
        "org.springframework:spring-aop": {
            "locked": "5.1.8.RELEASE",
            "transitive": [
                "org.springframework:spring-context",
                "org.springframework:spring-webmvc"
            ]
        },
        "org.springframework:spring-beans": {
            "locked": "5.1.8.RELEASE",
            "transitive": [
                "org.springframework:spring-aop",
                "org.springframework:spring-context",
                "org.springframework:spring-web",
                "org.springframework:spring-webflux",
                "org.springframework:spring-webmvc"
            ]
        },
        "org.springframework:spring-context": {
            "locked": "5.1.8.RELEASE",
            "transitive": [
                "com.netflix.titus:titus-common",
                "org.springframework.boot:spring-boot",
                "org.springframework:spring-webmvc"
            ]
        },
        "org.springframework:spring-core": {
            "locked": "5.1.8.RELEASE",
            "transitive": [
                "org.springframework.boot:spring-boot",
                "org.springframework.boot:spring-boot-starter",
                "org.springframework:spring-aop",
                "org.springframework:spring-beans",
                "org.springframework:spring-context",
                "org.springframework:spring-expression",
                "org.springframework:spring-web",
                "org.springframework:spring-webflux",
                "org.springframework:spring-webmvc"
            ]
        },
        "org.springframework:spring-expression": {
            "locked": "5.1.8.RELEASE",
            "transitive": [
                "com.netflix.titus:titus-common",
                "org.springframework:spring-context",
                "org.springframework:spring-webmvc"
            ]
        },
        "org.springframework:spring-jcl": {
            "locked": "5.1.8.RELEASE",
            "transitive": [
                "org.springframework:spring-core"
            ]
        },
        "org.springframework:spring-web": {
            "locked": "5.1.8.RELEASE",
            "transitive": [
                "org.springframework.boot:spring-boot-starter-json",
                "org.springframework.boot:spring-boot-starter-web",
                "org.springframework.boot:spring-boot-starter-webflux",
                "org.springframework:spring-webflux",
                "org.springframework:spring-webmvc"
            ]
        },
        "org.springframework:spring-webflux": {
            "locked": "5.1.8.RELEASE",
            "transitive": [
                "com.netflix.titus:titus-common",
                "org.springframework.boot:spring-boot-starter-webflux"
            ]
        },
        "org.springframework:spring-webmvc": {
            "locked": "5.1.5.RELEASE",
            "transitive": [
                "org.springframework.boot:spring-boot-starter-web"
            ]
        },
        "org.synchronoss.cloud:nio-multipart-parser": {
            "locked": "1.1.0",
            "transitive": [
                "org.springframework.boot:spring-boot-starter-webflux"
            ]
        },
        "org.synchronoss.cloud:nio-stream-storage": {
            "locked": "1.1.3",
            "transitive": [
                "org.synchronoss.cloud:nio-multipart-parser"
            ]
        },
        "org.webjars:swagger-ui": {
            "locked": "2.1.4",
            "transitive": [
                "com.netflix.titus:titus-server-master"
            ]
        },
        "org.xerial.snappy:snappy-java": {
            "locked": "1.1.7.3",
            "transitive": [
                "com.netflix.titus:titus-common",
                "org.apache.cassandra:cassandra-all"
            ]
        },
        "org.yaml:snakeyaml": {
            "locked": "1.23",
            "transitive": [
                "com.addthis.metrics:reporter-config-base",
                "com.addthis.metrics:reporter-config3",
                "com.fasterxml.jackson.dataformat:jackson-dataformat-yaml",
                "io.kubernetes:client-java",
                "org.apache.cassandra:cassandra-all",
                "org.springframework.boot:spring-boot-starter"
            ]
        },
        "software.amazon.ion:ion-java": {
            "locked": "1.0.2",
            "transitive": [
                "com.amazonaws:aws-java-sdk-core"
            ]
        },
        "xerces:xerces": {
            "locked": "2.4.0",
            "transitive": [
                "org.mock-server:mockserver-core"
            ]
        },
        "xerces:xercesImpl": {
            "locked": "2.4.0",
            "transitive": [
                "xerces:xerces"
            ]
        }
    },
    "testRuntimeClasspath": {
        "aopalliance:aopalliance": {
            "locked": "1.0",
            "transitive": [
                "com.google.inject:guice"
            ]
        },
        "cglib:cglib-nodep": {
            "locked": "3.1",
            "transitive": [
                "com.jayway.awaitility:awaitility"
            ]
        },
        "com.addthis.metrics:reporter-config-base": {
            "locked": "3.0.0",
            "transitive": [
                "com.addthis.metrics:reporter-config3"
            ]
        },
        "com.addthis.metrics:reporter-config3": {
            "locked": "3.0.0",
            "transitive": [
                "org.apache.cassandra:cassandra-all"
            ]
        },
        "com.amazonaws:aws-java-sdk-applicationautoscaling": {
<<<<<<< HEAD
            "locked": "1.11.602",
            "requested": "1.11.+"
        },
        "com.amazonaws:aws-java-sdk-autoscaling": {
            "locked": "1.11.602",
            "requested": "1.11.+"
        },
        "com.amazonaws:aws-java-sdk-cloudwatch": {
            "locked": "1.11.602",
            "requested": "1.11.+"
        },
        "com.amazonaws:aws-java-sdk-core": {
            "locked": "1.11.602",
=======
            "locked": "1.11.600",
            "requested": "1.11.+"
        },
        "com.amazonaws:aws-java-sdk-autoscaling": {
            "locked": "1.11.600",
            "requested": "1.11.+"
        },
        "com.amazonaws:aws-java-sdk-cloudwatch": {
            "locked": "1.11.600",
            "requested": "1.11.+"
        },
        "com.amazonaws:aws-java-sdk-core": {
            "locked": "1.11.600",
>>>>>>> e2657a5d
            "transitive": [
                "com.amazonaws:aws-java-sdk-applicationautoscaling",
                "com.amazonaws:aws-java-sdk-autoscaling",
                "com.amazonaws:aws-java-sdk-cloudwatch",
                "com.amazonaws:aws-java-sdk-ec2",
                "com.amazonaws:aws-java-sdk-elasticloadbalancingv2",
                "com.amazonaws:aws-java-sdk-iam"
            ]
        },
        "com.amazonaws:aws-java-sdk-ec2": {
<<<<<<< HEAD
            "locked": "1.11.602",
            "requested": "1.11.+"
        },
        "com.amazonaws:aws-java-sdk-elasticloadbalancingv2": {
            "locked": "1.11.602",
            "requested": "1.11.+"
        },
        "com.amazonaws:aws-java-sdk-iam": {
            "locked": "1.11.602",
            "requested": "1.11.+"
        },
        "com.amazonaws:jmespath-java": {
            "locked": "1.11.602",
=======
            "locked": "1.11.600",
            "requested": "1.11.+"
        },
        "com.amazonaws:aws-java-sdk-elasticloadbalancingv2": {
            "locked": "1.11.600",
            "requested": "1.11.+"
        },
        "com.amazonaws:aws-java-sdk-iam": {
            "locked": "1.11.600",
            "requested": "1.11.+"
        },
        "com.amazonaws:jmespath-java": {
            "locked": "1.11.600",
>>>>>>> e2657a5d
            "transitive": [
                "com.amazonaws:aws-java-sdk-applicationautoscaling",
                "com.amazonaws:aws-java-sdk-autoscaling",
                "com.amazonaws:aws-java-sdk-cloudwatch",
                "com.amazonaws:aws-java-sdk-ec2",
                "com.amazonaws:aws-java-sdk-elasticloadbalancingv2",
                "com.amazonaws:aws-java-sdk-iam"
            ]
        },
        "com.boundary:high-scale-lib": {
            "locked": "1.0.6",
            "transitive": [
                "org.apache.cassandra:cassandra-all"
            ]
        },
        "com.carrotsearch:hppc": {
            "locked": "0.5.4",
            "transitive": [
                "org.apache.cassandra:cassandra-thrift"
            ]
        },
        "com.clearspring.analytics:stream": {
            "locked": "2.5.2",
            "transitive": [
                "org.apache.cassandra:cassandra-all"
            ]
        },
        "com.datastax.cassandra:cassandra-driver-core": {
            "locked": "3.3.2",
            "transitive": [
                "com.datastax.cassandra:cassandra-driver-extras",
                "com.netflix.titus:titus-ext-cassandra"
            ]
        },
        "com.datastax.cassandra:cassandra-driver-extras": {
            "locked": "3.3.2",
            "transitive": [
                "com.netflix.titus:titus-ext-cassandra"
            ]
        },
        "com.fasterxml.jackson.core:jackson-annotations": {
            "locked": "2.9.0",
            "transitive": [
                "com.fasterxml.jackson.core:jackson-databind",
                "com.fasterxml.jackson.datatype:jackson-datatype-jsr310",
                "io.swagger:swagger-core",
                "io.swagger:swagger-models",
                "org.mock-server:mockserver-core"
            ]
        },
        "com.fasterxml.jackson.core:jackson-core": {
            "locked": "2.9.9",
            "transitive": [
                "com.fasterxml.jackson.core:jackson-databind",
                "com.fasterxml.jackson.dataformat:jackson-dataformat-cbor",
                "com.fasterxml.jackson.dataformat:jackson-dataformat-yaml",
                "com.fasterxml.jackson.datatype:jackson-datatype-jdk8",
                "com.fasterxml.jackson.datatype:jackson-datatype-jsr310",
                "com.fasterxml.jackson.module:jackson-module-parameter-names",
                "org.mock-server:mockserver-core"
            ]
        },
        "com.fasterxml.jackson.core:jackson-databind": {
            "locked": "2.9.9.2",
            "transitive": [
                "com.amazonaws:aws-java-sdk-core",
                "com.amazonaws:jmespath-java",
                "com.fasterxml.jackson.datatype:jackson-datatype-jdk8",
                "com.fasterxml.jackson.datatype:jackson-datatype-jsr310",
                "com.fasterxml.jackson.module:jackson-module-parameter-names",
                "com.github.fge:jackson-coreutils",
                "com.netflix.fenzo:fenzo-core",
                "com.netflix.titus:titus-common",
                "io.swagger:swagger-core",
                "io.swagger:swagger-jaxrs",
                "org.mock-server:mockserver-core",
                "org.springframework.boot:spring-boot-starter-json"
            ]
        },
        "com.fasterxml.jackson.dataformat:jackson-dataformat-cbor": {
            "locked": "2.6.7",
            "transitive": [
                "com.amazonaws:aws-java-sdk-core"
            ]
        },
        "com.fasterxml.jackson.dataformat:jackson-dataformat-yaml": {
            "locked": "2.8.4",
            "transitive": [
                "io.swagger:swagger-core"
            ]
        },
        "com.fasterxml.jackson.datatype:jackson-datatype-jdk8": {
            "locked": "2.9.9",
            "transitive": [
                "com.netflix.titus:titus-common",
                "org.springframework.boot:spring-boot-starter-json"
            ]
        },
        "com.fasterxml.jackson.datatype:jackson-datatype-jsr310": {
            "locked": "2.9.8",
            "transitive": [
                "org.springframework.boot:spring-boot-starter-json"
            ]
        },
        "com.fasterxml.jackson.module:jackson-module-parameter-names": {
            "locked": "2.9.8",
            "transitive": [
                "org.springframework.boot:spring-boot-starter-json"
            ]
        },
        "com.fasterxml:classmate": {
            "locked": "1.3.4",
            "transitive": [
                "org.hibernate.validator:hibernate-validator",
                "org.hibernate:hibernate-validator"
            ]
        },
        "com.github.akarnokd:rxjava2-interop": {
            "locked": "0.13.7",
            "transitive": [
                "com.netflix.titus:titus-common"
            ]
        },
        "com.github.ben-manes.caffeine:caffeine": {
            "locked": "2.6.2",
            "transitive": [
                "com.netflix.titus:titus-common",
                "org.apache.cassandra:cassandra-all"
            ]
        },
        "com.github.fge:btf": {
            "locked": "1.2",
            "transitive": [
                "com.github.fge:msg-simple"
            ]
        },
        "com.github.fge:jackson-coreutils": {
            "locked": "1.8",
            "transitive": [
                "com.github.fge:json-schema-core"
            ]
        },
        "com.github.fge:json-schema-core": {
            "locked": "1.2.5",
            "transitive": [
                "com.github.fge:json-schema-validator"
            ]
        },
        "com.github.fge:json-schema-validator": {
            "locked": "2.2.6",
            "transitive": [
                "org.mock-server:mockserver-core"
            ]
        },
        "com.github.fge:msg-simple": {
            "locked": "1.1",
            "transitive": [
                "com.github.fge:jackson-coreutils",
                "com.github.fge:uri-template"
            ]
        },
        "com.github.fge:uri-template": {
            "locked": "0.9",
            "transitive": [
                "com.github.fge:json-schema-core"
            ]
        },
        "com.github.jbellis:jamm": {
            "locked": "0.3.0",
            "transitive": [
                "org.apache.cassandra:cassandra-all"
            ]
        },
        "com.github.jnr:jffi": {
            "locked": "1.2.10",
            "transitive": [
                "com.github.jnr:jnr-ffi"
            ]
        },
        "com.github.jnr:jnr-constants": {
            "locked": "0.9.0",
            "transitive": [
                "com.github.jnr:jnr-posix"
            ]
        },
        "com.github.jnr:jnr-ffi": {
            "locked": "2.0.7",
            "transitive": [
                "com.datastax.cassandra:cassandra-driver-core",
                "com.github.jnr:jnr-posix"
            ]
        },
        "com.github.jnr:jnr-posix": {
            "locked": "3.0.27",
            "transitive": [
                "com.datastax.cassandra:cassandra-driver-core"
            ]
        },
        "com.github.jnr:jnr-x86asm": {
            "locked": "1.0.2",
            "transitive": [
                "com.github.jnr:jnr-ffi"
            ]
        },
        "com.github.rholder:snowball-stemmer": {
            "locked": "1.3.0.581.1",
            "transitive": [
                "org.apache.cassandra:cassandra-thrift"
            ]
        },
        "com.github.spullara.cli-parser:cli-parser": {
            "locked": "1.1.1",
            "transitive": [
                "com.netflix.titus:titus-server-gateway",
                "com.netflix.titus:titus-server-master"
            ]
        },
        "com.google.api.grpc:proto-google-common-protos": {
            "locked": "1.0.0",
            "transitive": [
                "io.grpc:grpc-protobuf"
            ]
        },
        "com.google.code.findbugs:annotations": {
            "locked": "2.0.1",
            "transitive": [
                "org.reflections:reflections"
            ]
        },
        "com.google.code.findbugs:jsr305": {
            "locked": "3.0.2",
            "transitive": [
                "com.github.fge:btf",
                "com.github.fge:jackson-coreutils",
                "com.github.fge:json-schema-core",
                "com.github.fge:json-schema-validator",
                "com.github.fge:msg-simple",
                "com.github.fge:uri-template",
                "com.google.guava:guava",
                "com.google.instrumentation:instrumentation-api",
                "com.twitter:util-cache_2.11",
                "com.twitter:util-collection_2.11",
                "io.grpc:grpc-core"
            ]
        },
        "com.google.code.gson:gson": {
            "locked": "2.8.0",
            "transitive": [
                "com.google.protobuf:protobuf-java-util",
                "io.grpc:grpc-core",
                "io.kubernetes:client-java-api"
            ]
        },
        "com.google.errorprone:error_prone_annotations": {
            "locked": "2.1.3",
            "transitive": [
                "com.google.guava:guava",
                "com.google.truth.extensions:truth-liteproto-extension",
                "com.google.truth.extensions:truth-proto-extension",
                "com.google.truth:truth",
                "io.grpc:grpc-core"
            ]
        },
        "com.google.guava:guava": {
            "locked": "25.1-jre",
            "transitive": [
                "com.datastax.cassandra:cassandra-driver-core",
                "com.datastax.cassandra:cassandra-driver-extras",
                "com.github.fge:jackson-coreutils",
                "com.github.fge:uri-template",
                "com.google.inject:guice",
                "com.google.instrumentation:instrumentation-api",
                "com.google.protobuf:protobuf-java-util",
                "com.google.truth.extensions:truth-liteproto-extension",
                "com.google.truth.extensions:truth-proto-extension",
                "com.google.truth:truth",
                "com.netflix.titus:titus-common",
                "com.twitter:finagle-core_2.11",
                "com.twitter:finagle-http_2.11",
                "com.twitter:util-cache_2.11",
                "com.twitter:util-collection_2.11",
                "io.grpc:grpc-core",
                "io.grpc:grpc-protobuf",
                "io.grpc:grpc-protobuf-lite",
                "io.kubernetes:client-java",
                "io.opencensus:opencensus-api",
                "io.swagger:swagger-core",
                "io.swagger:swagger-jaxrs",
                "org.apache.cassandra:cassandra-all",
                "org.caffinitas.ohc:ohc-core",
                "org.cassandraunit:cassandra-unit",
                "org.mock-server:mockserver-client-java",
                "org.mock-server:mockserver-core",
                "org.mock-server:mockserver-netty",
                "org.reflections:reflections"
            ]
        },
        "com.google.inject.extensions:guice-assistedinject": {
            "locked": "4.1.0",
            "transitive": [
                "com.google.inject.extensions:guice-grapher"
            ]
        },
        "com.google.inject.extensions:guice-grapher": {
            "locked": "4.1.0",
            "transitive": [
                "com.netflix.governator:governator-core"
            ]
        },
        "com.google.inject.extensions:guice-multibindings": {
            "locked": "4.1.0",
            "transitive": [
                "com.google.inject.extensions:guice-grapher",
                "com.netflix.archaius:archaius2-guice",
                "com.netflix.governator:governator-core"
            ]
        },
        "com.google.inject.extensions:guice-servlet": {
            "locked": "4.1.0",
            "transitive": [
                "com.netflix.governator:governator-jersey",
                "com.netflix.governator:governator-servlet",
                "com.sun.jersey.contribs:jersey-guice"
            ]
        },
        "com.google.inject:guice": {
            "locked": "4.1.0",
            "transitive": [
                "com.google.inject.extensions:guice-assistedinject",
                "com.google.inject.extensions:guice-grapher",
                "com.google.inject.extensions:guice-multibindings",
                "com.google.inject.extensions:guice-servlet",
                "com.netflix.archaius:archaius2-guice",
                "com.netflix.governator:governator-core",
                "com.netflix.governator:governator-providers",
                "com.netflix.titus:titus-server-master",
                "com.sun.jersey.contribs:jersey-guice"
            ]
        },
        "com.google.instrumentation:instrumentation-api": {
            "locked": "0.4.3",
            "transitive": [
                "io.grpc:grpc-services"
            ]
        },
        "com.google.j2objc:j2objc-annotations": {
            "locked": "1.1",
            "transitive": [
                "com.google.guava:guava"
            ]
        },
        "com.google.protobuf:protobuf-java": {
            "locked": "3.5.1",
            "transitive": [
                "com.google.protobuf:protobuf-java-util",
                "com.google.truth.extensions:truth-liteproto-extension",
                "com.google.truth.extensions:truth-proto-extension",
                "com.netflix.titus:titus-common",
                "com.netflix.titus:titus-grpc-api",
                "com.netflix.titus:titus-server-master",
                "io.grpc:grpc-protobuf",
                "io.kubernetes:client-java",
                "io.kubernetes:client-java-proto",
                "org.apache.mesos:mesos"
            ]
        },
        "com.google.protobuf:protobuf-java-util": {
            "locked": "3.5.1",
            "transitive": [
                "io.grpc:grpc-protobuf"
            ]
        },
        "com.google.truth.extensions:truth-liteproto-extension": {
            "locked": "0.34",
            "transitive": [
                "com.google.truth.extensions:truth-proto-extension"
            ]
        },
        "com.google.truth.extensions:truth-proto-extension": {
            "locked": "0.34",
            "transitive": [
                "com.netflix.titus:titus-common"
            ]
        },
        "com.google.truth:truth": {
            "locked": "0.34",
            "transitive": [
                "com.google.truth.extensions:truth-liteproto-extension",
                "com.google.truth.extensions:truth-proto-extension"
            ]
        },
        "com.googlecode.concurrent-trees:concurrent-trees": {
            "locked": "2.4.0",
            "transitive": [
                "org.apache.cassandra:cassandra-thrift"
            ]
        },
        "com.googlecode.concurrentlinkedhashmap:concurrentlinkedhashmap-lru": {
            "locked": "1.4",
            "transitive": [
                "org.apache.cassandra:cassandra-all"
            ]
        },
        "com.googlecode.json-simple:json-simple": {
            "locked": "1.1",
            "transitive": [
                "org.apache.cassandra:cassandra-all"
            ]
        },
        "com.googlecode.libphonenumber:libphonenumber": {
            "locked": "6.2",
            "transitive": [
                "com.github.fge:json-schema-validator"
            ]
        },
        "com.jayway.awaitility:awaitility": {
            "locked": "1.7.0",
            "requested": "1.7.0"
        },
        "com.jcraft:jzlib": {
            "locked": "1.1.3",
            "transitive": [
                "org.mock-server:mockserver-core"
            ]
        },
        "com.lmax:disruptor": {
            "locked": "3.0.1",
            "transitive": [
                "com.thinkaurelius.thrift:thrift-server"
            ]
        },
        "com.netflix.archaius:archaius2-api": {
            "locked": "2.3.14",
            "transitive": [
                "com.netflix.archaius:archaius2-core"
            ]
        },
        "com.netflix.archaius:archaius2-core": {
            "locked": "2.3.14",
            "transitive": [
                "com.netflix.archaius:archaius2-guice",
                "com.netflix.titus:titus-common"
            ]
        },
        "com.netflix.archaius:archaius2-guice": {
            "locked": "2.3.14",
            "transitive": [
                "com.netflix.runtime:health-guice",
                "com.netflix.titus:titus-server-gateway",
                "com.netflix.titus:titus-server-master",
                "com.netflix.titus:titus-server-runtime"
            ]
        },
        "com.netflix.fenzo:fenzo-core": {
            "locked": "1.1.0-rc.4",
            "transitive": [
                "com.netflix.titus:titus-server-master"
            ]
        },
        "com.netflix.governator:governator-api": {
            "locked": "1.15.11",
            "transitive": [
                "com.netflix.governator:governator-core",
                "com.netflix.runtime:health-core"
            ]
        },
        "com.netflix.governator:governator-core": {
            "locked": "1.15.11",
            "transitive": [
                "com.netflix.governator:governator-jersey",
                "com.netflix.governator:governator-servlet",
                "com.netflix.runtime:health-guice",
                "com.netflix.titus:titus-common",
                "com.netflix.titus:titus-server-gateway",
                "com.netflix.titus:titus-server-master",
                "com.netflix.titus:titus-server-runtime"
            ]
        },
        "com.netflix.governator:governator-jersey": {
            "locked": "1.15.11",
            "transitive": [
                "com.netflix.titus:titus-server-gateway",
                "com.netflix.titus:titus-server-master",
                "com.netflix.titus:titus-server-runtime"
            ]
        },
        "com.netflix.governator:governator-jetty": {
            "locked": "1.15.11",
            "transitive": [
                "com.netflix.titus:titus-server-gateway",
                "com.netflix.titus:titus-server-master",
                "com.netflix.titus:titus-server-runtime",
                "com.netflix.titus:titus-testkit"
            ]
        },
        "com.netflix.governator:governator-providers": {
            "locked": "1.15.11",
            "transitive": [
                "com.netflix.governator:governator-jersey"
            ]
        },
        "com.netflix.governator:governator-servlet": {
            "locked": "1.15.11",
            "transitive": [
                "com.netflix.titus:titus-server-gateway",
                "com.netflix.titus:titus-server-master",
                "com.netflix.titus:titus-server-runtime"
            ]
        },
        "com.netflix.numerus:numerus": {
            "locked": "1.1",
            "transitive": [
                "com.netflix.titus:titus-common",
                "com.netflix.titus:titus-server-master"
            ]
        },
        "com.netflix.runtime:health-api": {
            "locked": "1.1.4",
            "transitive": [
                "com.netflix.runtime:health-core"
            ]
        },
        "com.netflix.runtime:health-core": {
            "locked": "1.1.4",
            "transitive": [
                "com.netflix.runtime:health-guice"
            ]
        },
        "com.netflix.runtime:health-guice": {
            "locked": "1.1.4",
            "transitive": [
                "com.netflix.titus:titus-server-master"
            ]
        },
        "com.netflix.spectator:spectator-api": {
            "locked": "0.59.0",
            "transitive": [
                "com.netflix.runtime:health-core",
                "com.netflix.titus:titus-common"
            ]
        },
        "com.netflix.titus:titus-api": {
            "project": true,
            "transitive": [
                "com.netflix.titus:titus-ext-cassandra",
                "com.netflix.titus:titus-server-runtime"
            ]
        },
        "com.netflix.titus:titus-common": {
            "project": true,
            "transitive": [
                "com.netflix.titus:titus-api",
                "com.netflix.titus:titus-ext-cassandra",
                "com.netflix.titus:titus-server-runtime"
            ]
        },
        "com.netflix.titus:titus-ext-cassandra": {
            "project": true,
            "transitive": [
                "com.netflix.titus:titus-ext-cassandra-testkit"
            ]
        },
        "com.netflix.titus:titus-ext-cassandra-testkit": {
            "project": true,
            "transitive": [
                "com.netflix.titus:titus-testkit"
            ]
        },
        "com.netflix.titus:titus-grpc-api": {
            "project": true,
            "transitive": [
                "com.netflix.titus:titus-server-runtime"
            ]
        },
        "com.netflix.titus:titus-server-federation": {
            "project": true,
            "transitive": [
                "com.netflix.titus:titus-testkit"
            ]
        },
        "com.netflix.titus:titus-server-gateway": {
            "project": true,
            "transitive": [
                "com.netflix.titus:titus-testkit"
            ]
        },
        "com.netflix.titus:titus-server-master": {
            "project": true,
            "transitive": [
                "com.netflix.titus:titus-testkit"
            ]
        },
        "com.netflix.titus:titus-server-runtime": {
            "project": true,
            "transitive": [
                "com.netflix.titus:titus-server-federation",
                "com.netflix.titus:titus-server-gateway",
                "com.netflix.titus:titus-server-master"
            ]
        },
        "com.netflix.titus:titus-testkit": {
            "project": true
        },
        "com.ning:compress-lzf": {
            "locked": "0.8.4",
            "transitive": [
                "org.apache.cassandra:cassandra-all"
            ]
        },
        "com.squareup.okhttp3:okhttp": {
            "locked": "3.8.0",
            "transitive": [
                "com.netflix.titus:titus-common"
            ]
        },
        "com.squareup.okhttp:logging-interceptor": {
            "locked": "2.7.5",
            "transitive": [
                "io.kubernetes:client-java-api"
            ]
        },
        "com.squareup.okhttp:okhttp": {
            "locked": "2.7.5",
            "transitive": [
                "com.squareup.okhttp:logging-interceptor",
                "com.squareup.okhttp:okhttp-ws",
                "io.kubernetes:client-java-api"
            ]
        },
        "com.squareup.okhttp:okhttp-ws": {
            "locked": "2.7.5",
            "transitive": [
                "io.kubernetes:client-java"
            ]
        },
        "com.squareup.okio:okio": {
            "locked": "1.13.0",
            "transitive": [
                "com.squareup.okhttp3:okhttp",
                "com.squareup.okhttp:okhttp"
            ]
        },
        "com.sun.jersey.contribs:jersey-guice": {
            "locked": "1.19",
            "transitive": [
                "com.netflix.governator:governator-jersey"
            ]
        },
        "com.sun.jersey:jersey-core": {
            "locked": "1.19",
            "transitive": [
                "com.sun.jersey:jersey-server"
            ]
        },
        "com.sun.jersey:jersey-server": {
            "locked": "1.19",
            "transitive": [
                "com.netflix.governator:governator-jersey",
                "com.sun.jersey:jersey-servlet"
            ]
        },
        "com.sun.jersey:jersey-servlet": {
            "locked": "1.19",
            "transitive": [
                "com.sun.jersey.contribs:jersey-guice"
            ]
        },
        "com.thinkaurelius.thrift:thrift-server": {
            "locked": "0.3.7",
            "transitive": [
                "org.apache.cassandra:cassandra-all"
            ]
        },
        "com.twitter:finagle-core_2.11": {
            "locked": "6.33.0",
            "transitive": [
                "com.twitter:finagle-http_2.11",
                "com.twitter:finagle-native_2.11"
            ]
        },
        "com.twitter:finagle-http_2.11": {
            "locked": "6.33.0",
            "transitive": [
                "com.twitter:finagle-native_2.11"
            ]
        },
        "com.twitter:finagle-native_2.11": {
            "locked": "6.33.0",
            "transitive": [
                "org.mock-server:mockserver-core"
            ]
        },
        "com.twitter:jsr166e": {
            "locked": "1.0.0",
            "transitive": [
                "com.twitter:finagle-core_2.11",
                "com.twitter:util-core_2.11"
            ]
        },
        "com.twitter:util-app_2.11": {
            "locked": "6.32.0",
            "transitive": [
                "com.twitter:finagle-core_2.11",
                "com.twitter:util-jvm_2.11",
                "com.twitter:util-logging_2.11"
            ]
        },
        "com.twitter:util-cache_2.11": {
            "locked": "6.32.0",
            "transitive": [
                "com.twitter:finagle-core_2.11"
            ]
        },
        "com.twitter:util-codec_2.11": {
            "locked": "6.32.0",
            "transitive": [
                "com.twitter:finagle-core_2.11",
                "com.twitter:finagle-http_2.11"
            ]
        },
        "com.twitter:util-collection_2.11": {
            "locked": "6.32.0",
            "transitive": [
                "com.twitter:finagle-core_2.11"
            ]
        },
        "com.twitter:util-core_2.11": {
            "locked": "6.32.0",
            "transitive": [
                "com.twitter:finagle-core_2.11",
                "com.twitter:util-app_2.11",
                "com.twitter:util-cache_2.11",
                "com.twitter:util-codec_2.11",
                "com.twitter:util-collection_2.11",
                "com.twitter:util-jvm_2.11",
                "com.twitter:util-logging_2.11",
                "com.twitter:util-registry_2.11",
                "com.twitter:util-stats_2.11"
            ]
        },
        "com.twitter:util-function_2.11": {
            "locked": "6.32.0",
            "transitive": [
                "com.twitter:util-core_2.11"
            ]
        },
        "com.twitter:util-hashing_2.11": {
            "locked": "6.32.0",
            "transitive": [
                "com.twitter:finagle-core_2.11"
            ]
        },
        "com.twitter:util-jvm_2.11": {
            "locked": "6.32.0",
            "transitive": [
                "com.twitter:finagle-core_2.11"
            ]
        },
        "com.twitter:util-lint_2.11": {
            "locked": "6.32.0",
            "transitive": [
                "com.twitter:finagle-core_2.11",
                "com.twitter:util-stats_2.11"
            ]
        },
        "com.twitter:util-logging_2.11": {
            "locked": "6.32.0",
            "transitive": [
                "com.twitter:finagle-core_2.11",
                "com.twitter:finagle-http_2.11"
            ]
        },
        "com.twitter:util-registry_2.11": {
            "locked": "6.32.0",
            "transitive": [
                "com.twitter:finagle-core_2.11",
                "com.twitter:util-app_2.11"
            ]
        },
        "com.twitter:util-stats_2.11": {
            "locked": "6.32.0",
            "transitive": [
                "com.twitter:finagle-core_2.11",
                "com.twitter:util-logging_2.11"
            ]
        },
        "commons-cli:commons-cli": {
            "locked": "1.3.1",
            "transitive": [
                "com.netflix.titus:titus-ext-cassandra",
                "com.netflix.titus:titus-testkit",
                "org.apache.cassandra:cassandra-all"
            ]
        },
        "commons-codec:commons-codec": {
            "locked": "1.11",
            "transitive": [
                "com.twitter:finagle-core_2.11",
                "com.twitter:util-codec_2.11",
                "io.kubernetes:client-java",
                "org.apache.cassandra:cassandra-all",
                "org.apache.httpcomponents:httpclient"
            ]
        },
        "commons-collections:commons-collections": {
            "locked": "3.2.1",
            "transitive": [
                "com.twitter:util-collection_2.11"
            ]
        },
        "commons-io:commons-io": {
            "locked": "1.3.2",
            "transitive": [
                "org.apache.commons:commons-io"
            ]
        },
        "commons-lang:commons-lang": {
            "locked": "2.6",
            "transitive": [
                "com.twitter:finagle-http_2.11"
            ]
        },
        "commons-logging:commons-logging": {
            "locked": "1.2",
            "transitive": [
                "com.amazonaws:aws-java-sdk-core",
                "org.apache.httpcomponents:httpclient"
            ]
        },
        "de.jflex:jflex": {
            "locked": "1.6.0",
            "transitive": [
                "org.apache.cassandra:cassandra-thrift"
            ]
        },
        "io.dropwizard.metrics:metrics-core": {
            "locked": "3.2.2",
            "transitive": [
                "com.addthis.metrics:reporter-config3",
                "com.datastax.cassandra:cassandra-driver-core",
                "io.dropwizard.metrics:metrics-jvm",
                "org.apache.cassandra:cassandra-all"
            ]
        },
        "io.dropwizard.metrics:metrics-jvm": {
            "locked": "3.1.0",
            "transitive": [
                "org.apache.cassandra:cassandra-all"
            ]
        },
        "io.grpc:grpc-context": {
            "locked": "1.10.1",
            "transitive": [
                "io.grpc:grpc-core"
            ]
        },
        "io.grpc:grpc-core": {
            "locked": "1.10.1",
            "transitive": [
                "io.grpc:grpc-netty-shaded",
                "io.grpc:grpc-protobuf",
                "io.grpc:grpc-protobuf-lite",
                "io.grpc:grpc-stub"
            ]
        },
        "io.grpc:grpc-netty-shaded": {
            "locked": "1.10.1",
            "transitive": [
                "com.netflix.titus:titus-common",
                "com.netflix.titus:titus-server-gateway",
                "com.netflix.titus:titus-server-runtime"
            ]
        },
        "io.grpc:grpc-protobuf": {
            "locked": "1.10.1",
            "transitive": [
                "com.netflix.titus:titus-common",
                "com.netflix.titus:titus-grpc-api",
                "io.grpc:grpc-services"
            ]
        },
        "io.grpc:grpc-protobuf-lite": {
            "locked": "1.10.1",
            "transitive": [
                "io.grpc:grpc-protobuf"
            ]
        },
        "io.grpc:grpc-services": {
            "locked": "1.10.1",
            "transitive": [
                "com.netflix.titus:titus-server-runtime"
            ]
        },
        "io.grpc:grpc-stub": {
            "locked": "1.10.1",
            "transitive": [
                "com.netflix.titus:titus-common",
                "com.netflix.titus:titus-grpc-api",
                "io.grpc:grpc-services"
            ]
        },
        "io.javaslang:javaslang": {
            "locked": "2.0.6",
            "requested": "2.0.6"
        },
        "io.javaslang:javaslang-match": {
            "locked": "2.0.6",
            "transitive": [
                "io.javaslang:javaslang"
            ]
        },
        "io.kubernetes:client-java": {
            "locked": "5.0.0",
            "transitive": [
                "com.netflix.titus:titus-server-master"
            ]
        },
        "io.kubernetes:client-java-api": {
            "locked": "5.0.0",
            "transitive": [
                "io.kubernetes:client-java"
            ]
        },
        "io.kubernetes:client-java-proto": {
            "locked": "5.0.0",
            "transitive": [
                "io.kubernetes:client-java"
            ]
        },
        "io.netty:netty": {
            "locked": "3.10.1.Final",
            "transitive": [
                "com.twitter:finagle-core_2.11"
            ]
        },
        "io.netty:netty-buffer": {
            "locked": "4.1.36.Final",
            "transitive": [
                "io.netty:netty-codec",
                "io.netty:netty-codec-http",
                "io.netty:netty-codec-http2",
                "io.netty:netty-codec-socks",
                "io.netty:netty-handler",
                "io.netty:netty-handler-proxy",
                "io.netty:netty-transport",
                "io.netty:netty-transport-native-epoll",
                "io.netty:netty-transport-native-unix-common",
                "org.mock-server:mockserver-core",
                "org.mock-server:mockserver-netty"
            ]
        },
        "io.netty:netty-codec": {
            "locked": "4.1.36.Final",
            "transitive": [
                "io.netty:netty-codec-http",
                "io.netty:netty-codec-http2",
                "io.netty:netty-codec-socks",
                "io.netty:netty-handler",
                "io.netty:netty-handler-proxy",
                "org.mock-server:mockserver-core",
                "org.mock-server:mockserver-netty"
            ]
        },
        "io.netty:netty-codec-http": {
            "locked": "4.1.36.Final",
            "transitive": [
                "io.netty:netty-codec-http2",
                "io.netty:netty-handler-proxy",
                "io.projectreactor.netty:reactor-netty",
                "org.mock-server:mockserver-core",
                "org.mock-server:mockserver-netty"
            ]
        },
        "io.netty:netty-codec-http2": {
            "locked": "4.1.36.Final",
            "transitive": [
                "io.projectreactor.netty:reactor-netty"
            ]
        },
        "io.netty:netty-codec-socks": {
            "locked": "4.1.36.Final",
            "transitive": [
                "io.netty:netty-handler-proxy",
                "org.mock-server:mockserver-core"
            ]
        },
        "io.netty:netty-common": {
            "locked": "4.1.36.Final",
            "transitive": [
                "io.netty:netty-buffer",
                "io.netty:netty-codec",
                "io.netty:netty-codec-http",
                "io.netty:netty-codec-http2",
                "io.netty:netty-codec-socks",
                "io.netty:netty-handler",
                "io.netty:netty-handler-proxy",
                "io.netty:netty-resolver",
                "io.netty:netty-transport",
                "io.netty:netty-transport-native-epoll",
                "io.netty:netty-transport-native-unix-common",
                "org.mock-server:mockserver-netty"
            ]
        },
        "io.netty:netty-handler": {
            "locked": "4.1.36.Final",
            "transitive": [
                "com.datastax.cassandra:cassandra-driver-core",
                "io.netty:netty-codec-http",
                "io.netty:netty-codec-http2",
                "io.projectreactor.netty:reactor-netty",
                "org.cassandraunit:cassandra-unit",
                "org.mock-server:mockserver-core",
                "org.mock-server:mockserver-netty"
            ]
        },
        "io.netty:netty-handler-proxy": {
            "locked": "4.1.36.Final",
            "transitive": [
                "io.projectreactor.netty:reactor-netty"
            ]
        },
        "io.netty:netty-resolver": {
            "locked": "4.1.36.Final",
            "transitive": [
                "io.netty:netty-transport"
            ]
        },
        "io.netty:netty-transport": {
            "locked": "4.1.36.Final",
            "transitive": [
                "io.netty:netty-codec",
                "io.netty:netty-codec-http",
                "io.netty:netty-codec-http2",
                "io.netty:netty-codec-socks",
                "io.netty:netty-handler",
                "io.netty:netty-handler-proxy",
                "io.netty:netty-transport-native-epoll",
                "io.netty:netty-transport-native-unix-common",
                "org.mock-server:mockserver-core",
                "org.mock-server:mockserver-netty"
            ]
        },
        "io.netty:netty-transport-native-epoll": {
            "locked": "4.1.36.Final",
            "transitive": [
                "io.projectreactor.netty:reactor-netty"
            ]
        },
        "io.netty:netty-transport-native-unix-common": {
            "locked": "4.1.36.Final",
            "transitive": [
                "io.netty:netty-transport-native-epoll"
            ]
        },
        "io.opencensus:opencensus-api": {
            "locked": "0.11.0",
            "transitive": [
                "io.grpc:grpc-core",
                "io.opencensus:opencensus-contrib-grpc-metrics"
            ]
        },
        "io.opencensus:opencensus-contrib-grpc-metrics": {
            "locked": "0.11.0",
            "transitive": [
                "io.grpc:grpc-core"
            ]
        },
        "io.projectreactor.addons:reactor-adapter": {
            "locked": "3.1.9.RELEASE",
            "transitive": [
                "com.netflix.titus:titus-common"
            ]
        },
        "io.projectreactor.netty:reactor-netty": {
            "locked": "0.8.10.RELEASE",
            "transitive": [
                "com.netflix.titus:titus-common",
                "org.springframework.boot:spring-boot-starter-reactor-netty"
            ]
        },
        "io.projectreactor:reactor-core": {
            "locked": "3.2.10.RELEASE",
            "transitive": [
                "com.netflix.titus:titus-common",
                "com.netflix.titus:titus-testkit",
                "io.projectreactor.addons:reactor-adapter",
                "io.projectreactor.netty:reactor-netty",
                "io.projectreactor:reactor-test",
                "org.springframework:spring-webflux"
            ]
        },
        "io.projectreactor:reactor-test": {
            "locked": "3.1.16.RELEASE",
            "requested": "3.1.+"
        },
        "io.reactivex.rxjava2:rxjava": {
            "locked": "2.2.10",
            "transitive": [
                "com.github.akarnokd:rxjava2-interop"
            ]
        },
        "io.reactivex:rxjava": {
            "locked": "1.3.8",
            "transitive": [
                "com.github.akarnokd:rxjava2-interop",
                "com.netflix.titus:titus-common"
            ]
        },
        "io.sundr:builder-annotations": {
            "locked": "0.18.0",
            "transitive": [
                "io.kubernetes:client-java-api"
            ]
        },
        "io.sundr:resourcecify-annotations": {
            "locked": "0.18.0",
            "transitive": [
                "io.sundr:builder-annotations"
            ]
        },
        "io.sundr:sundr-codegen": {
            "locked": "0.18.0",
            "transitive": [
                "io.sundr:builder-annotations"
            ]
        },
        "io.sundr:sundr-core": {
            "locked": "0.18.0",
            "transitive": [
                "io.sundr:builder-annotations"
            ]
        },
        "io.swagger:swagger-annotations": {
            "locked": "1.5.12",
            "transitive": [
                "io.kubernetes:client-java-api",
                "io.swagger:swagger-models"
            ]
        },
        "io.swagger:swagger-core": {
            "locked": "1.5.12",
            "transitive": [
                "io.swagger:swagger-jaxrs"
            ]
        },
        "io.swagger:swagger-jaxrs": {
            "locked": "1.5.12",
            "transitive": [
                "com.netflix.titus:titus-server-gateway",
                "com.netflix.titus:titus-server-master",
                "com.netflix.titus:titus-server-runtime"
            ]
        },
        "io.swagger:swagger-models": {
            "locked": "1.5.12",
            "transitive": [
                "io.swagger:swagger-core"
            ]
        },
        "it.unimi.dsi:fastutil": {
            "locked": "6.5.7",
            "transitive": [
                "com.clearspring.analytics:stream"
            ]
        },
        "janino:janino": {
            "locked": "2.5.10",
            "transitive": [
                "org.mock-server:mockserver-netty"
            ]
        },
        "javax.activation:activation": {
            "locked": "1.1",
            "transitive": [
                "javax.mail:mailapi"
            ]
        },
        "javax.annotation:javax.annotation-api": {
            "locked": "1.3.2",
            "transitive": [
                "org.springframework.boot:spring-boot-starter",
                "org.springframework.boot:spring-boot-starter-tomcat"
            ]
        },
        "javax.el:javax.el-api": {
            "locked": "3.0.1-b06",
            "transitive": [
                "com.netflix.titus:titus-common"
            ]
        },
        "javax.inject:javax.inject": {
            "locked": "1",
            "transitive": [
                "com.google.inject:guice",
                "com.netflix.archaius:archaius2-api",
                "com.netflix.archaius:archaius2-guice",
                "com.netflix.governator:governator-api",
                "com.netflix.governator:governator-core",
                "com.netflix.governator:governator-providers",
                "com.netflix.runtime:health-core",
                "com.netflix.titus:titus-server-master",
                "com.sun.jersey.contribs:jersey-guice",
                "com.twitter:util-collection_2.11"
            ]
        },
        "javax.mail:mailapi": {
            "locked": "1.4.3",
            "transitive": [
                "com.github.fge:json-schema-validator"
            ]
        },
        "javax.servlet:javax.servlet-api": {
            "locked": "3.1.0",
            "transitive": [
                "com.netflix.titus:titus-common",
                "com.netflix.titus:titus-server-gateway",
                "com.netflix.titus:titus-server-master",
                "com.netflix.titus:titus-server-runtime",
                "com.netflix.titus:titus-testkit",
                "org.eclipse.jetty:jetty-server",
                "org.mock-server:mockserver-core"
            ]
        },
        "javax.validation:validation-api": {
            "locked": "2.0.1.Final",
            "transitive": [
                "io.swagger:swagger-core",
                "org.hibernate.validator:hibernate-validator",
                "org.hibernate:hibernate-validator"
            ]
        },
        "javax.ws.rs:jsr311-api": {
            "locked": "1.1.1",
            "transitive": [
                "com.netflix.titus:titus-common",
                "com.sun.jersey:jersey-core",
                "io.swagger:swagger-jaxrs"
            ]
        },
        "joda-time:joda-time": {
            "locked": "2.9.3",
            "transitive": [
                "com.amazonaws:aws-java-sdk-core",
                "com.github.fge:json-schema-validator",
                "io.kubernetes:client-java-api",
                "org.apache.cassandra:cassandra-all"
            ]
        },
        "junit:junit": {
            "locked": "4.12",
            "transitive": [
                "com.google.truth:truth",
                "org.cassandraunit:cassandra-unit",
                "org.mock-server:mockserver-netty"
            ]
        },
        "junit:junit-dep": {
            "locked": "4.10",
            "requested": "4.10",
            "transitive": [
                "com.netflix.titus:titus-testkit"
            ]
        },
        "log4j:log4j": {
            "locked": "1.2.17",
            "transitive": [
                "org.slf4j:slf4j-log4j12"
            ]
        },
        "net.bytebuddy:byte-buddy": {
            "locked": "1.9.10",
            "transitive": [
                "org.mockito:mockito-core"
            ]
        },
        "net.bytebuddy:byte-buddy-agent": {
            "locked": "1.9.10",
            "transitive": [
                "org.mockito:mockito-core"
            ]
        },
        "net.java.dev.jna:jna": {
            "locked": "4.1.0",
            "transitive": [
                "org.apache.cassandra:cassandra-all",
                "org.caffinitas.ohc:ohc-core"
            ]
        },
        "net.jpountz.lz4:lz4": {
            "locked": "1.3.0",
            "transitive": [
                "org.apache.cassandra:cassandra-all"
            ]
        },
        "net.mintern:primitive": {
            "locked": "1.0",
            "transitive": [
                "org.apache.cassandra:cassandra-thrift"
            ]
        },
        "net.sf.jopt-simple:jopt-simple": {
            "locked": "4.6",
            "transitive": [
                "com.github.fge:json-schema-validator"
            ]
        },
        "org.antlr:ST4": {
            "locked": "4.0.8",
            "transitive": [
                "org.antlr:antlr"
            ]
        },
        "org.antlr:antlr": {
            "locked": "3.5.2",
            "transitive": [
                "org.apache.cassandra:cassandra-all"
            ]
        },
        "org.antlr:antlr-runtime": {
            "locked": "3.5.2",
            "transitive": [
                "org.antlr:ST4",
                "org.antlr:antlr",
                "org.apache.cassandra:cassandra-all"
            ]
        },
        "org.apache.cassandra:cassandra-all": {
            "locked": "3.9",
            "transitive": [
                "org.cassandraunit:cassandra-unit"
            ]
        },
        "org.apache.cassandra:cassandra-thrift": {
            "locked": "3.9",
            "transitive": [
                "org.apache.cassandra:cassandra-all"
            ]
        },
        "org.apache.commons:commons-compress": {
            "locked": "1.18",
            "transitive": [
                "io.kubernetes:client-java"
            ]
        },
        "org.apache.commons:commons-io": {
            "locked": "1.3.2",
            "transitive": [
                "org.mock-server:mockserver-core"
            ]
        },
        "org.apache.commons:commons-lang3": {
            "locked": "3.7",
            "transitive": [
                "com.addthis.metrics:reporter-config-base",
                "com.addthis.metrics:reporter-config3",
                "com.netflix.archaius:archaius2-core",
                "io.kubernetes:client-java",
                "io.kubernetes:client-java-api",
                "io.swagger:swagger-core",
                "org.apache.cassandra:cassandra-all",
                "org.apache.cassandra:cassandra-thrift",
                "org.cassandraunit:cassandra-unit",
                "org.mock-server:mockserver-client-java",
                "org.mock-server:mockserver-core"
            ]
        },
        "org.apache.commons:commons-math3": {
            "locked": "3.2",
            "transitive": [
                "org.apache.cassandra:cassandra-all"
            ]
        },
        "org.apache.httpcomponents:httpclient": {
            "locked": "4.5.9",
            "transitive": [
                "com.amazonaws:aws-java-sdk-core"
            ]
        },
        "org.apache.httpcomponents:httpcore": {
            "locked": "4.4.11",
            "transitive": [
                "org.apache.httpcomponents:httpclient"
            ]
        },
        "org.apache.logging.log4j:log4j-api": {
            "locked": "2.11.2",
            "transitive": [
                "org.apache.logging.log4j:log4j-to-slf4j"
            ]
        },
        "org.apache.logging.log4j:log4j-to-slf4j": {
            "locked": "2.11.2",
            "transitive": [
                "org.springframework.boot:spring-boot-starter-logging"
            ]
        },
        "org.apache.mesos:mesos": {
            "locked": "1.7.2",
            "transitive": [
                "com.netflix.fenzo:fenzo-core",
                "com.netflix.titus:titus-server-master"
            ]
        },
        "org.apache.thrift:libthrift": {
            "locked": "0.9.2",
            "transitive": [
                "com.thinkaurelius.thrift:thrift-server",
                "org.apache.cassandra:cassandra-all",
                "org.apache.cassandra:cassandra-thrift"
            ]
        },
        "org.apache.tomcat.embed:tomcat-embed-core": {
            "locked": "9.0.16",
            "transitive": [
                "org.apache.tomcat.embed:tomcat-embed-websocket",
                "org.springframework.boot:spring-boot-starter-tomcat"
            ]
        },
        "org.apache.tomcat.embed:tomcat-embed-el": {
            "locked": "9.0.16",
            "transitive": [
                "org.springframework.boot:spring-boot-starter-tomcat"
            ]
        },
        "org.apache.tomcat.embed:tomcat-embed-websocket": {
            "locked": "9.0.16",
            "transitive": [
                "org.springframework.boot:spring-boot-starter-tomcat"
            ]
        },
        "org.apache.tomcat:tomcat-annotations-api": {
            "locked": "9.0.16",
            "transitive": [
                "org.apache.tomcat.embed:tomcat-embed-core"
            ]
        },
        "org.assertj:assertj-core": {
            "locked": "3.8.0",
            "requested": "3.8.0",
            "transitive": [
                "com.netflix.titus:titus-testkit"
            ]
        },
        "org.bouncycastle:bcmail-jdk15on": {
            "locked": "1.52",
            "transitive": [
                "org.mock-server:mockserver-core"
            ]
        },
        "org.bouncycastle:bcpkix-jdk15on": {
            "locked": "1.61",
            "transitive": [
                "io.kubernetes:client-java",
                "org.bouncycastle:bcmail-jdk15on",
                "org.mock-server:mockserver-core"
            ]
        },
        "org.bouncycastle:bcprov-ext-jdk15on": {
            "locked": "1.61",
            "transitive": [
                "io.kubernetes:client-java"
            ]
        },
        "org.bouncycastle:bcprov-jdk15on": {
            "locked": "1.50",
            "transitive": [
                "org.bouncycastle:bcmail-jdk15on",
                "org.bouncycastle:bcpkix-jdk15on",
                "org.mock-server:mockserver-core",
                "org.mock-server:mockserver-netty"
            ]
        },
        "org.caffinitas.ohc:ohc-core": {
            "locked": "0.4.3",
            "transitive": [
                "org.apache.cassandra:cassandra-all"
            ]
        },
        "org.cassandraunit:cassandra-unit": {
            "locked": "3.1.1.0",
            "transitive": [
                "com.netflix.titus:titus-ext-cassandra-testkit"
            ]
        },
        "org.checkerframework:checker-qual": {
            "locked": "2.0.0",
            "transitive": [
                "com.google.guava:guava"
            ]
        },
        "org.codehaus.jackson:jackson-core-asl": {
            "locked": "1.9.2",
            "transitive": [
                "org.apache.cassandra:cassandra-all",
                "org.codehaus.jackson:jackson-mapper-asl"
            ]
        },
        "org.codehaus.jackson:jackson-mapper-asl": {
            "locked": "1.9.2",
            "transitive": [
                "org.apache.cassandra:cassandra-all"
            ]
        },
        "org.codehaus.mojo:animal-sniffer-annotations": {
            "locked": "1.14",
            "transitive": [
                "com.google.guava:guava"
            ]
        },
        "org.eclipse.jdt.core.compiler:ecj": {
            "locked": "4.4.2",
            "transitive": [
                "org.apache.cassandra:cassandra-all"
            ]
        },
        "org.eclipse.jetty:jetty-http": {
            "locked": "9.2.12.v20150709",
            "transitive": [
                "org.eclipse.jetty:jetty-server"
            ]
        },
        "org.eclipse.jetty:jetty-io": {
            "locked": "9.2.12.v20150709",
            "transitive": [
                "org.eclipse.jetty:jetty-server"
            ]
        },
        "org.eclipse.jetty:jetty-security": {
            "locked": "9.2.12.v20150709",
            "transitive": [
                "org.eclipse.jetty:jetty-servlet"
            ]
        },
        "org.eclipse.jetty:jetty-server": {
            "locked": "9.2.12.v20150709",
            "transitive": [
                "org.eclipse.jetty:jetty-security"
            ]
        },
        "org.eclipse.jetty:jetty-servlet": {
            "locked": "9.2.12.v20150709",
            "transitive": [
                "com.netflix.titus:titus-server-gateway",
                "com.netflix.titus:titus-server-master",
                "com.netflix.titus:titus-server-runtime",
                "com.netflix.titus:titus-testkit",
                "org.eclipse.jetty:jetty-webapp"
            ]
        },
        "org.eclipse.jetty:jetty-util": {
            "locked": "9.2.12.v20150709",
            "transitive": [
                "org.eclipse.jetty:jetty-http",
                "org.eclipse.jetty:jetty-io",
                "org.eclipse.jetty:jetty-xml"
            ]
        },
        "org.eclipse.jetty:jetty-webapp": {
            "locked": "9.2.12.v20150709",
            "transitive": [
                "com.netflix.titus:titus-server-gateway",
                "com.netflix.titus:titus-server-master",
                "com.netflix.titus:titus-server-runtime",
                "com.netflix.titus:titus-testkit"
            ]
        },
        "org.eclipse.jetty:jetty-xml": {
            "locked": "9.2.12.v20150709",
            "transitive": [
                "org.eclipse.jetty:jetty-webapp"
            ]
        },
        "org.fusesource:sigar": {
            "locked": "1.6.4",
            "transitive": [
                "org.apache.cassandra:cassandra-all"
            ]
        },
        "org.glassfish:javax.el": {
            "locked": "3.0.1-b11",
            "transitive": [
                "com.netflix.titus:titus-common"
            ]
        },
        "org.hamcrest:hamcrest-core": {
            "locked": "1.3",
            "requested": "1.3",
            "transitive": [
                "com.jayway.awaitility:awaitility",
                "junit:junit",
                "junit:junit-dep",
                "org.cassandraunit:cassandra-unit",
                "org.hamcrest:hamcrest-library"
            ]
        },
        "org.hamcrest:hamcrest-library": {
            "locked": "1.3",
            "transitive": [
                "com.jayway.awaitility:awaitility",
                "org.cassandraunit:cassandra-unit"
            ]
        },
        "org.hdrhistogram:HdrHistogram": {
            "locked": "2.1.11",
            "transitive": [
                "com.netflix.titus:titus-common"
            ]
        },
        "org.hibernate.validator:hibernate-validator": {
            "locked": "6.0.14.Final",
            "transitive": [
                "org.springframework.boot:spring-boot-starter-web",
                "org.springframework.boot:spring-boot-starter-webflux"
            ]
        },
        "org.hibernate:hibernate-validator": {
            "locked": "5.4.3.Final",
            "transitive": [
                "com.netflix.titus:titus-common",
                "com.netflix.titus:titus-server-runtime"
            ]
        },
        "org.javassist:javassist": {
            "locked": "3.18.2-GA",
            "transitive": [
                "org.reflections:reflections"
            ]
        },
        "org.jboss.logging:jboss-logging": {
            "locked": "3.3.2.Final",
            "transitive": [
                "org.hibernate.validator:hibernate-validator",
                "org.hibernate:hibernate-validator"
            ]
        },
        "org.joda:joda-convert": {
            "locked": "1.2",
            "transitive": [
                "io.kubernetes:client-java-api"
            ]
        },
        "org.json:json": {
            "locked": "20140107",
            "transitive": [
                "com.netflix.fenzo:fenzo-core",
                "com.netflix.titus:titus-server-master",
                "org.skyscreamer:jsonassert"
            ]
        },
        "org.mindrot:jbcrypt": {
            "locked": "0.3m",
            "transitive": [
                "org.apache.cassandra:cassandra-all"
            ]
        },
        "org.mock-server:mockserver-client-java": {
            "locked": "3.10.4",
            "transitive": [
                "org.mock-server:mockserver-netty"
            ]
        },
        "org.mock-server:mockserver-core": {
            "locked": "3.10.4",
            "transitive": [
                "org.mock-server:mockserver-client-java",
                "org.mock-server:mockserver-netty"
            ]
        },
        "org.mock-server:mockserver-logging": {
            "locked": "3.10.4",
            "transitive": [
                "org.mock-server:mockserver-netty"
            ]
        },
        "org.mock-server:mockserver-netty": {
            "locked": "3.10.4",
            "transitive": [
                "com.netflix.titus:titus-server-runtime"
            ]
        },
        "org.mockito:mockito-core": {
            "locked": "2.28.2",
            "requested": "2.+",
            "transitive": [
                "com.netflix.titus:titus-testkit"
            ]
        },
        "org.mozilla:rhino": {
            "locked": "1.7R4",
            "transitive": [
                "com.github.fge:json-schema-core"
            ]
        },
        "org.objenesis:objenesis": {
            "locked": "2.6",
            "transitive": [
                "com.jayway.awaitility:awaitility",
                "org.mockito:mockito-core"
            ]
        },
        "org.ow2.asm:asm": {
            "locked": "5.0.3",
            "transitive": [
                "com.github.jnr:jnr-ffi",
                "org.ow2.asm:asm-tree"
            ]
        },
        "org.ow2.asm:asm-analysis": {
            "locked": "5.0.3",
            "transitive": [
                "com.github.jnr:jnr-ffi"
            ]
        },
        "org.ow2.asm:asm-commons": {
            "locked": "5.0.3",
            "transitive": [
                "com.github.jnr:jnr-ffi"
            ]
        },
        "org.ow2.asm:asm-tree": {
            "locked": "5.0.3",
            "transitive": [
                "com.github.jnr:jnr-ffi",
                "org.ow2.asm:asm-analysis",
                "org.ow2.asm:asm-commons",
                "org.ow2.asm:asm-util"
            ]
        },
        "org.ow2.asm:asm-util": {
            "locked": "5.0.3",
            "transitive": [
                "com.github.jnr:jnr-ffi"
            ]
        },
        "org.reactivestreams:reactive-streams": {
            "locked": "1.0.2",
            "transitive": [
                "com.github.akarnokd:rxjava2-interop",
                "io.projectreactor:reactor-core",
                "io.reactivex.rxjava2:rxjava"
            ]
        },
        "org.reflections:reflections": {
            "locked": "0.9.10",
            "transitive": [
                "io.swagger:swagger-jaxrs"
            ]
        },
        "org.scala-lang.modules:scala-parser-combinators_2.11": {
            "locked": "1.0.4",
            "transitive": [
                "com.twitter:util-core_2.11"
            ]
        },
        "org.scala-lang:scala-library": {
            "locked": "2.11.7",
            "transitive": [
                "com.twitter:finagle-core_2.11",
                "com.twitter:finagle-http_2.11",
                "com.twitter:finagle-native_2.11",
                "com.twitter:util-app_2.11",
                "com.twitter:util-cache_2.11",
                "com.twitter:util-codec_2.11",
                "com.twitter:util-collection_2.11",
                "com.twitter:util-core_2.11",
                "com.twitter:util-function_2.11",
                "com.twitter:util-hashing_2.11",
                "com.twitter:util-jvm_2.11",
                "com.twitter:util-lint_2.11",
                "com.twitter:util-logging_2.11",
                "com.twitter:util-registry_2.11",
                "com.twitter:util-stats_2.11",
                "org.scala-lang.modules:scala-parser-combinators_2.11"
            ]
        },
        "org.skyscreamer:jsonassert": {
            "locked": "1.2.3",
            "transitive": [
                "org.mock-server:mockserver-core"
            ]
        },
        "org.slf4j:jcl-over-slf4j": {
            "locked": "1.7.7",
            "transitive": [
                "org.apache.cassandra:cassandra-all",
                "org.apache.cassandra:cassandra-thrift"
            ]
        },
        "org.slf4j:jul-to-slf4j": {
            "locked": "1.7.25",
            "transitive": [
                "org.springframework.boot:spring-boot-starter-logging"
            ]
        },
        "org.slf4j:slf4j-api": {
            "locked": "1.7.25",
            "requested": "1.7.0",
            "transitive": [
                "com.addthis.metrics:reporter-config-base",
                "com.addthis.metrics:reporter-config3",
                "com.datastax.cassandra:cassandra-driver-core",
                "com.netflix.archaius:archaius2-core",
                "com.netflix.fenzo:fenzo-core",
                "com.netflix.governator:governator-core",
                "com.netflix.spectator:spectator-api",
                "com.netflix.titus:titus-api",
                "com.netflix.titus:titus-common",
                "com.netflix.titus:titus-ext-cassandra",
                "com.netflix.titus:titus-ext-cassandra-testkit",
                "com.netflix.titus:titus-grpc-api",
                "com.netflix.titus:titus-server-federation",
                "com.netflix.titus:titus-server-gateway",
                "com.netflix.titus:titus-server-master",
                "com.netflix.titus:titus-server-runtime",
                "com.netflix.titus:titus-testkit",
                "com.thinkaurelius.thrift:thrift-server",
                "io.dropwizard.metrics:metrics-core",
                "io.dropwizard.metrics:metrics-jvm",
                "io.kubernetes:client-java",
                "io.swagger:swagger-core",
                "io.swagger:swagger-models",
                "org.apache.cassandra:cassandra-all",
                "org.apache.cassandra:cassandra-thrift",
                "org.apache.logging.log4j:log4j-to-slf4j",
                "org.apache.thrift:libthrift",
                "org.caffinitas.ohc:ohc-core",
                "org.cassandraunit:cassandra-unit",
                "org.mock-server:mockserver-client-java",
                "org.mock-server:mockserver-core",
                "org.mock-server:mockserver-logging",
                "org.mock-server:mockserver-netty",
                "org.slf4j:jcl-over-slf4j",
                "org.slf4j:jul-to-slf4j",
                "org.slf4j:slf4j-log4j12",
                "org.synchronoss.cloud:nio-multipart-parser",
                "org.synchronoss.cloud:nio-stream-storage"
            ]
        },
        "org.slf4j:slf4j-log4j12": {
            "locked": "1.7.0",
            "requested": "1.7.0",
            "transitive": [
                "com.netflix.titus:titus-api",
                "com.netflix.titus:titus-common",
                "com.netflix.titus:titus-ext-cassandra",
                "com.netflix.titus:titus-ext-cassandra-testkit",
                "com.netflix.titus:titus-grpc-api",
                "com.netflix.titus:titus-server-federation",
                "com.netflix.titus:titus-server-gateway",
                "com.netflix.titus:titus-server-master",
                "com.netflix.titus:titus-server-runtime",
                "com.netflix.titus:titus-testkit"
            ]
        },
        "org.springframework.boot:spring-boot": {
            "locked": "2.1.3.RELEASE",
            "transitive": [
                "org.springframework.boot:spring-boot-autoconfigure",
                "org.springframework.boot:spring-boot-starter"
            ]
        },
        "org.springframework.boot:spring-boot-autoconfigure": {
            "locked": "2.1.3.RELEASE",
            "transitive": [
                "org.springframework.boot:spring-boot-starter"
            ]
        },
        "org.springframework.boot:spring-boot-starter": {
            "locked": "2.1.3.RELEASE",
            "transitive": [
                "org.springframework.boot:spring-boot-starter-json",
                "org.springframework.boot:spring-boot-starter-web",
                "org.springframework.boot:spring-boot-starter-webflux"
            ]
        },
        "org.springframework.boot:spring-boot-starter-json": {
            "locked": "2.1.3.RELEASE",
            "transitive": [
                "org.springframework.boot:spring-boot-starter-web",
                "org.springframework.boot:spring-boot-starter-webflux"
            ]
        },
        "org.springframework.boot:spring-boot-starter-logging": {
            "locked": "2.1.3.RELEASE",
            "transitive": [
                "org.springframework.boot:spring-boot-starter"
            ]
        },
        "org.springframework.boot:spring-boot-starter-reactor-netty": {
            "locked": "2.1.3.RELEASE",
            "transitive": [
                "org.springframework.boot:spring-boot-starter-webflux"
            ]
        },
        "org.springframework.boot:spring-boot-starter-tomcat": {
            "locked": "2.1.3.RELEASE",
            "transitive": [
                "org.springframework.boot:spring-boot-starter-web"
            ]
        },
        "org.springframework.boot:spring-boot-starter-web": {
            "locked": "2.1.3.RELEASE",
            "transitive": [
                "com.netflix.titus:titus-testkit"
            ]
        },
        "org.springframework.boot:spring-boot-starter-webflux": {
            "locked": "2.1.3.RELEASE",
            "transitive": [
                "com.netflix.titus:titus-testkit"
            ]
        },
        "org.springframework:spring-aop": {
            "locked": "5.1.8.RELEASE",
            "transitive": [
                "org.springframework:spring-context",
                "org.springframework:spring-webmvc"
            ]
        },
        "org.springframework:spring-beans": {
            "locked": "5.1.8.RELEASE",
            "transitive": [
                "org.springframework:spring-aop",
                "org.springframework:spring-context",
                "org.springframework:spring-web",
                "org.springframework:spring-webflux",
                "org.springframework:spring-webmvc"
            ]
        },
        "org.springframework:spring-context": {
            "locked": "5.1.8.RELEASE",
            "transitive": [
                "com.netflix.titus:titus-common",
                "org.springframework.boot:spring-boot",
                "org.springframework:spring-webmvc"
            ]
        },
        "org.springframework:spring-core": {
            "locked": "5.1.8.RELEASE",
            "transitive": [
                "org.springframework.boot:spring-boot",
                "org.springframework.boot:spring-boot-starter",
                "org.springframework:spring-aop",
                "org.springframework:spring-beans",
                "org.springframework:spring-context",
                "org.springframework:spring-expression",
                "org.springframework:spring-web",
                "org.springframework:spring-webflux",
                "org.springframework:spring-webmvc"
            ]
        },
        "org.springframework:spring-expression": {
            "locked": "5.1.8.RELEASE",
            "transitive": [
                "com.netflix.titus:titus-common",
                "org.springframework:spring-context",
                "org.springframework:spring-webmvc"
            ]
        },
        "org.springframework:spring-jcl": {
            "locked": "5.1.8.RELEASE",
            "transitive": [
                "org.springframework:spring-core"
            ]
        },
        "org.springframework:spring-web": {
            "locked": "5.1.8.RELEASE",
            "transitive": [
                "org.springframework.boot:spring-boot-starter-json",
                "org.springframework.boot:spring-boot-starter-web",
                "org.springframework.boot:spring-boot-starter-webflux",
                "org.springframework:spring-webflux",
                "org.springframework:spring-webmvc"
            ]
        },
        "org.springframework:spring-webflux": {
            "locked": "5.1.8.RELEASE",
            "transitive": [
                "com.netflix.titus:titus-common",
                "org.springframework.boot:spring-boot-starter-webflux"
            ]
        },
        "org.springframework:spring-webmvc": {
            "locked": "5.1.5.RELEASE",
            "transitive": [
                "org.springframework.boot:spring-boot-starter-web"
            ]
        },
        "org.synchronoss.cloud:nio-multipart-parser": {
            "locked": "1.1.0",
            "transitive": [
                "org.springframework.boot:spring-boot-starter-webflux"
            ]
        },
        "org.synchronoss.cloud:nio-stream-storage": {
            "locked": "1.1.3",
            "transitive": [
                "org.synchronoss.cloud:nio-multipart-parser"
            ]
        },
        "org.webjars:swagger-ui": {
            "locked": "2.1.4",
            "transitive": [
                "com.netflix.titus:titus-server-master"
            ]
        },
        "org.xerial.snappy:snappy-java": {
            "locked": "1.1.7.3",
            "transitive": [
                "com.netflix.titus:titus-common",
                "org.apache.cassandra:cassandra-all"
            ]
        },
        "org.yaml:snakeyaml": {
            "locked": "1.23",
            "transitive": [
                "com.addthis.metrics:reporter-config-base",
                "com.addthis.metrics:reporter-config3",
                "com.fasterxml.jackson.dataformat:jackson-dataformat-yaml",
                "io.kubernetes:client-java",
                "org.apache.cassandra:cassandra-all",
                "org.springframework.boot:spring-boot-starter"
            ]
        },
        "software.amazon.ion:ion-java": {
            "locked": "1.0.2",
            "transitive": [
                "com.amazonaws:aws-java-sdk-core"
            ]
        },
        "xerces:xerces": {
            "locked": "2.4.0",
            "transitive": [
                "org.mock-server:mockserver-core"
            ]
        },
        "xerces:xercesImpl": {
            "locked": "2.4.0",
            "transitive": [
                "xerces:xerces"
            ]
        }
    }
}<|MERGE_RESOLUTION|>--- conflicted
+++ resolved
@@ -7,21 +7,6 @@
             ]
         },
         "com.amazonaws:aws-java-sdk-applicationautoscaling": {
-<<<<<<< HEAD
-            "locked": "1.11.602",
-            "requested": "1.11.+"
-        },
-        "com.amazonaws:aws-java-sdk-autoscaling": {
-            "locked": "1.11.602",
-            "requested": "1.11.+"
-        },
-        "com.amazonaws:aws-java-sdk-cloudwatch": {
-            "locked": "1.11.602",
-            "requested": "1.11.+"
-        },
-        "com.amazonaws:aws-java-sdk-core": {
-            "locked": "1.11.602",
-=======
             "locked": "1.11.600",
             "requested": "1.11.+"
         },
@@ -35,7 +20,6 @@
         },
         "com.amazonaws:aws-java-sdk-core": {
             "locked": "1.11.600",
->>>>>>> e2657a5d
             "transitive": [
                 "com.amazonaws:aws-java-sdk-applicationautoscaling",
                 "com.amazonaws:aws-java-sdk-autoscaling",
@@ -46,21 +30,6 @@
             ]
         },
         "com.amazonaws:aws-java-sdk-ec2": {
-<<<<<<< HEAD
-            "locked": "1.11.602",
-            "requested": "1.11.+"
-        },
-        "com.amazonaws:aws-java-sdk-elasticloadbalancingv2": {
-            "locked": "1.11.602",
-            "requested": "1.11.+"
-        },
-        "com.amazonaws:aws-java-sdk-iam": {
-            "locked": "1.11.602",
-            "requested": "1.11.+"
-        },
-        "com.amazonaws:jmespath-java": {
-            "locked": "1.11.602",
-=======
             "locked": "1.11.600",
             "requested": "1.11.+"
         },
@@ -74,7 +43,6 @@
         },
         "com.amazonaws:jmespath-java": {
             "locked": "1.11.600",
->>>>>>> e2657a5d
             "transitive": [
                 "com.amazonaws:aws-java-sdk-applicationautoscaling",
                 "com.amazonaws:aws-java-sdk-autoscaling",
@@ -487,7 +455,7 @@
             ]
         },
         "io.projectreactor.netty:reactor-netty": {
-            "locked": "0.8.10.RELEASE",
+            "locked": "0.8.9.RELEASE",
             "transitive": [
                 "com.netflix.titus:titus-common"
             ]
@@ -718,21 +686,6 @@
             ]
         },
         "com.amazonaws:aws-java-sdk-applicationautoscaling": {
-<<<<<<< HEAD
-            "locked": "1.11.602",
-            "requested": "1.11.+"
-        },
-        "com.amazonaws:aws-java-sdk-autoscaling": {
-            "locked": "1.11.602",
-            "requested": "1.11.+"
-        },
-        "com.amazonaws:aws-java-sdk-cloudwatch": {
-            "locked": "1.11.602",
-            "requested": "1.11.+"
-        },
-        "com.amazonaws:aws-java-sdk-core": {
-            "locked": "1.11.602",
-=======
             "locked": "1.11.600",
             "requested": "1.11.+"
         },
@@ -746,7 +699,6 @@
         },
         "com.amazonaws:aws-java-sdk-core": {
             "locked": "1.11.600",
->>>>>>> e2657a5d
             "transitive": [
                 "com.amazonaws:aws-java-sdk-applicationautoscaling",
                 "com.amazonaws:aws-java-sdk-autoscaling",
@@ -757,21 +709,6 @@
             ]
         },
         "com.amazonaws:aws-java-sdk-ec2": {
-<<<<<<< HEAD
-            "locked": "1.11.602",
-            "requested": "1.11.+"
-        },
-        "com.amazonaws:aws-java-sdk-elasticloadbalancingv2": {
-            "locked": "1.11.602",
-            "requested": "1.11.+"
-        },
-        "com.amazonaws:aws-java-sdk-iam": {
-            "locked": "1.11.602",
-            "requested": "1.11.+"
-        },
-        "com.amazonaws:jmespath-java": {
-            "locked": "1.11.602",
-=======
             "locked": "1.11.600",
             "requested": "1.11.+"
         },
@@ -785,7 +722,6 @@
         },
         "com.amazonaws:jmespath-java": {
             "locked": "1.11.600",
->>>>>>> e2657a5d
             "transitive": [
                 "com.amazonaws:aws-java-sdk-applicationautoscaling",
                 "com.amazonaws:aws-java-sdk-autoscaling",
@@ -1198,7 +1134,7 @@
             ]
         },
         "io.projectreactor.netty:reactor-netty": {
-            "locked": "0.8.10.RELEASE",
+            "locked": "0.8.9.RELEASE",
             "transitive": [
                 "com.netflix.titus:titus-common"
             ]
@@ -1429,21 +1365,6 @@
             ]
         },
         "com.amazonaws:aws-java-sdk-applicationautoscaling": {
-<<<<<<< HEAD
-            "locked": "1.11.602",
-            "requested": "1.11.+"
-        },
-        "com.amazonaws:aws-java-sdk-autoscaling": {
-            "locked": "1.11.602",
-            "requested": "1.11.+"
-        },
-        "com.amazonaws:aws-java-sdk-cloudwatch": {
-            "locked": "1.11.602",
-            "requested": "1.11.+"
-        },
-        "com.amazonaws:aws-java-sdk-core": {
-            "locked": "1.11.602",
-=======
             "locked": "1.11.600",
             "requested": "1.11.+"
         },
@@ -1457,7 +1378,6 @@
         },
         "com.amazonaws:aws-java-sdk-core": {
             "locked": "1.11.600",
->>>>>>> e2657a5d
             "transitive": [
                 "com.amazonaws:aws-java-sdk-applicationautoscaling",
                 "com.amazonaws:aws-java-sdk-autoscaling",
@@ -1468,21 +1388,6 @@
             ]
         },
         "com.amazonaws:aws-java-sdk-ec2": {
-<<<<<<< HEAD
-            "locked": "1.11.602",
-            "requested": "1.11.+"
-        },
-        "com.amazonaws:aws-java-sdk-elasticloadbalancingv2": {
-            "locked": "1.11.602",
-            "requested": "1.11.+"
-        },
-        "com.amazonaws:aws-java-sdk-iam": {
-            "locked": "1.11.602",
-            "requested": "1.11.+"
-        },
-        "com.amazonaws:jmespath-java": {
-            "locked": "1.11.602",
-=======
             "locked": "1.11.600",
             "requested": "1.11.+"
         },
@@ -1496,7 +1401,6 @@
         },
         "com.amazonaws:jmespath-java": {
             "locked": "1.11.600",
->>>>>>> e2657a5d
             "transitive": [
                 "com.amazonaws:aws-java-sdk-applicationautoscaling",
                 "com.amazonaws:aws-java-sdk-autoscaling",
@@ -1909,7 +1813,7 @@
             ]
         },
         "io.projectreactor.netty:reactor-netty": {
-            "locked": "0.8.10.RELEASE",
+            "locked": "0.8.9.RELEASE",
             "transitive": [
                 "com.netflix.titus:titus-common"
             ]
@@ -2204,21 +2108,6 @@
             ]
         },
         "com.amazonaws:aws-java-sdk-applicationautoscaling": {
-<<<<<<< HEAD
-            "locked": "1.11.602",
-            "requested": "1.11.+"
-        },
-        "com.amazonaws:aws-java-sdk-autoscaling": {
-            "locked": "1.11.602",
-            "requested": "1.11.+"
-        },
-        "com.amazonaws:aws-java-sdk-cloudwatch": {
-            "locked": "1.11.602",
-            "requested": "1.11.+"
-        },
-        "com.amazonaws:aws-java-sdk-core": {
-            "locked": "1.11.602",
-=======
             "locked": "1.11.600",
             "requested": "1.11.+"
         },
@@ -2232,7 +2121,6 @@
         },
         "com.amazonaws:aws-java-sdk-core": {
             "locked": "1.11.600",
->>>>>>> e2657a5d
             "transitive": [
                 "com.amazonaws:aws-java-sdk-applicationautoscaling",
                 "com.amazonaws:aws-java-sdk-autoscaling",
@@ -2243,21 +2131,6 @@
             ]
         },
         "com.amazonaws:aws-java-sdk-ec2": {
-<<<<<<< HEAD
-            "locked": "1.11.602",
-            "requested": "1.11.+"
-        },
-        "com.amazonaws:aws-java-sdk-elasticloadbalancingv2": {
-            "locked": "1.11.602",
-            "requested": "1.11.+"
-        },
-        "com.amazonaws:aws-java-sdk-iam": {
-            "locked": "1.11.602",
-            "requested": "1.11.+"
-        },
-        "com.amazonaws:jmespath-java": {
-            "locked": "1.11.602",
-=======
             "locked": "1.11.600",
             "requested": "1.11.+"
         },
@@ -2271,7 +2144,6 @@
         },
         "com.amazonaws:jmespath-java": {
             "locked": "1.11.600",
->>>>>>> e2657a5d
             "transitive": [
                 "com.amazonaws:aws-java-sdk-applicationautoscaling",
                 "com.amazonaws:aws-java-sdk-autoscaling",
@@ -2684,7 +2556,7 @@
             ]
         },
         "io.projectreactor.netty:reactor-netty": {
-            "locked": "0.8.10.RELEASE",
+            "locked": "0.8.9.RELEASE",
             "transitive": [
                 "com.netflix.titus:titus-common"
             ]
@@ -2916,21 +2788,6 @@
             ]
         },
         "com.amazonaws:aws-java-sdk-applicationautoscaling": {
-<<<<<<< HEAD
-            "locked": "1.11.602",
-            "requested": "1.11.+"
-        },
-        "com.amazonaws:aws-java-sdk-autoscaling": {
-            "locked": "1.11.602",
-            "requested": "1.11.+"
-        },
-        "com.amazonaws:aws-java-sdk-cloudwatch": {
-            "locked": "1.11.602",
-            "requested": "1.11.+"
-        },
-        "com.amazonaws:aws-java-sdk-core": {
-            "locked": "1.11.602",
-=======
             "locked": "1.11.600",
             "requested": "1.11.+"
         },
@@ -2944,7 +2801,6 @@
         },
         "com.amazonaws:aws-java-sdk-core": {
             "locked": "1.11.600",
->>>>>>> e2657a5d
             "transitive": [
                 "com.amazonaws:aws-java-sdk-applicationautoscaling",
                 "com.amazonaws:aws-java-sdk-autoscaling",
@@ -2955,21 +2811,6 @@
             ]
         },
         "com.amazonaws:aws-java-sdk-ec2": {
-<<<<<<< HEAD
-            "locked": "1.11.602",
-            "requested": "1.11.+"
-        },
-        "com.amazonaws:aws-java-sdk-elasticloadbalancingv2": {
-            "locked": "1.11.602",
-            "requested": "1.11.+"
-        },
-        "com.amazonaws:aws-java-sdk-iam": {
-            "locked": "1.11.602",
-            "requested": "1.11.+"
-        },
-        "com.amazonaws:jmespath-java": {
-            "locked": "1.11.602",
-=======
             "locked": "1.11.600",
             "requested": "1.11.+"
         },
@@ -2983,7 +2824,6 @@
         },
         "com.amazonaws:jmespath-java": {
             "locked": "1.11.600",
->>>>>>> e2657a5d
             "transitive": [
                 "com.amazonaws:aws-java-sdk-applicationautoscaling",
                 "com.amazonaws:aws-java-sdk-autoscaling",
@@ -3396,7 +3236,7 @@
             ]
         },
         "io.projectreactor.netty:reactor-netty": {
-            "locked": "0.8.10.RELEASE",
+            "locked": "0.8.9.RELEASE",
             "transitive": [
                 "com.netflix.titus:titus-common"
             ]
@@ -3646,21 +3486,6 @@
             ]
         },
         "com.amazonaws:aws-java-sdk-applicationautoscaling": {
-<<<<<<< HEAD
-            "locked": "1.11.602",
-            "requested": "1.11.+"
-        },
-        "com.amazonaws:aws-java-sdk-autoscaling": {
-            "locked": "1.11.602",
-            "requested": "1.11.+"
-        },
-        "com.amazonaws:aws-java-sdk-cloudwatch": {
-            "locked": "1.11.602",
-            "requested": "1.11.+"
-        },
-        "com.amazonaws:aws-java-sdk-core": {
-            "locked": "1.11.602",
-=======
             "locked": "1.11.600",
             "requested": "1.11.+"
         },
@@ -3674,7 +3499,6 @@
         },
         "com.amazonaws:aws-java-sdk-core": {
             "locked": "1.11.600",
->>>>>>> e2657a5d
             "transitive": [
                 "com.amazonaws:aws-java-sdk-applicationautoscaling",
                 "com.amazonaws:aws-java-sdk-autoscaling",
@@ -3685,21 +3509,6 @@
             ]
         },
         "com.amazonaws:aws-java-sdk-ec2": {
-<<<<<<< HEAD
-            "locked": "1.11.602",
-            "requested": "1.11.+"
-        },
-        "com.amazonaws:aws-java-sdk-elasticloadbalancingv2": {
-            "locked": "1.11.602",
-            "requested": "1.11.+"
-        },
-        "com.amazonaws:aws-java-sdk-iam": {
-            "locked": "1.11.602",
-            "requested": "1.11.+"
-        },
-        "com.amazonaws:jmespath-java": {
-            "locked": "1.11.602",
-=======
             "locked": "1.11.600",
             "requested": "1.11.+"
         },
@@ -3713,7 +3522,6 @@
         },
         "com.amazonaws:jmespath-java": {
             "locked": "1.11.600",
->>>>>>> e2657a5d
             "transitive": [
                 "com.amazonaws:aws-java-sdk-applicationautoscaling",
                 "com.amazonaws:aws-java-sdk-autoscaling",
@@ -4788,7 +4596,7 @@
             ]
         },
         "io.projectreactor.netty:reactor-netty": {
-            "locked": "0.8.10.RELEASE",
+            "locked": "0.8.9.RELEASE",
             "transitive": [
                 "com.netflix.titus:titus-common",
                 "org.springframework.boot:spring-boot-starter-reactor-netty"
@@ -5782,21 +5590,6 @@
             ]
         },
         "com.amazonaws:aws-java-sdk-applicationautoscaling": {
-<<<<<<< HEAD
-            "locked": "1.11.602",
-            "requested": "1.11.+"
-        },
-        "com.amazonaws:aws-java-sdk-autoscaling": {
-            "locked": "1.11.602",
-            "requested": "1.11.+"
-        },
-        "com.amazonaws:aws-java-sdk-cloudwatch": {
-            "locked": "1.11.602",
-            "requested": "1.11.+"
-        },
-        "com.amazonaws:aws-java-sdk-core": {
-            "locked": "1.11.602",
-=======
             "locked": "1.11.600",
             "requested": "1.11.+"
         },
@@ -5810,7 +5603,6 @@
         },
         "com.amazonaws:aws-java-sdk-core": {
             "locked": "1.11.600",
->>>>>>> e2657a5d
             "transitive": [
                 "com.amazonaws:aws-java-sdk-applicationautoscaling",
                 "com.amazonaws:aws-java-sdk-autoscaling",
@@ -5821,21 +5613,6 @@
             ]
         },
         "com.amazonaws:aws-java-sdk-ec2": {
-<<<<<<< HEAD
-            "locked": "1.11.602",
-            "requested": "1.11.+"
-        },
-        "com.amazonaws:aws-java-sdk-elasticloadbalancingv2": {
-            "locked": "1.11.602",
-            "requested": "1.11.+"
-        },
-        "com.amazonaws:aws-java-sdk-iam": {
-            "locked": "1.11.602",
-            "requested": "1.11.+"
-        },
-        "com.amazonaws:jmespath-java": {
-            "locked": "1.11.602",
-=======
             "locked": "1.11.600",
             "requested": "1.11.+"
         },
@@ -5849,7 +5626,6 @@
         },
         "com.amazonaws:jmespath-java": {
             "locked": "1.11.600",
->>>>>>> e2657a5d
             "transitive": [
                 "com.amazonaws:aws-java-sdk-applicationautoscaling",
                 "com.amazonaws:aws-java-sdk-autoscaling",
@@ -6924,7 +6700,7 @@
             ]
         },
         "io.projectreactor.netty:reactor-netty": {
-            "locked": "0.8.10.RELEASE",
+            "locked": "0.8.9.RELEASE",
             "transitive": [
                 "com.netflix.titus:titus-common",
                 "org.springframework.boot:spring-boot-starter-reactor-netty"
@@ -7918,21 +7694,6 @@
             ]
         },
         "com.amazonaws:aws-java-sdk-applicationautoscaling": {
-<<<<<<< HEAD
-            "locked": "1.11.602",
-            "requested": "1.11.+"
-        },
-        "com.amazonaws:aws-java-sdk-autoscaling": {
-            "locked": "1.11.602",
-            "requested": "1.11.+"
-        },
-        "com.amazonaws:aws-java-sdk-cloudwatch": {
-            "locked": "1.11.602",
-            "requested": "1.11.+"
-        },
-        "com.amazonaws:aws-java-sdk-core": {
-            "locked": "1.11.602",
-=======
             "locked": "1.11.600",
             "requested": "1.11.+"
         },
@@ -7946,7 +7707,6 @@
         },
         "com.amazonaws:aws-java-sdk-core": {
             "locked": "1.11.600",
->>>>>>> e2657a5d
             "transitive": [
                 "com.amazonaws:aws-java-sdk-applicationautoscaling",
                 "com.amazonaws:aws-java-sdk-autoscaling",
@@ -7957,21 +7717,6 @@
             ]
         },
         "com.amazonaws:aws-java-sdk-ec2": {
-<<<<<<< HEAD
-            "locked": "1.11.602",
-            "requested": "1.11.+"
-        },
-        "com.amazonaws:aws-java-sdk-elasticloadbalancingv2": {
-            "locked": "1.11.602",
-            "requested": "1.11.+"
-        },
-        "com.amazonaws:aws-java-sdk-iam": {
-            "locked": "1.11.602",
-            "requested": "1.11.+"
-        },
-        "com.amazonaws:jmespath-java": {
-            "locked": "1.11.602",
-=======
             "locked": "1.11.600",
             "requested": "1.11.+"
         },
@@ -7985,7 +7730,6 @@
         },
         "com.amazonaws:jmespath-java": {
             "locked": "1.11.600",
->>>>>>> e2657a5d
             "transitive": [
                 "com.amazonaws:aws-java-sdk-applicationautoscaling",
                 "com.amazonaws:aws-java-sdk-autoscaling",
@@ -9060,7 +8804,7 @@
             ]
         },
         "io.projectreactor.netty:reactor-netty": {
-            "locked": "0.8.10.RELEASE",
+            "locked": "0.8.9.RELEASE",
             "transitive": [
                 "com.netflix.titus:titus-common",
                 "org.springframework.boot:spring-boot-starter-reactor-netty"
@@ -10055,21 +9799,6 @@
             ]
         },
         "com.amazonaws:aws-java-sdk-applicationautoscaling": {
-<<<<<<< HEAD
-            "locked": "1.11.602",
-            "requested": "1.11.+"
-        },
-        "com.amazonaws:aws-java-sdk-autoscaling": {
-            "locked": "1.11.602",
-            "requested": "1.11.+"
-        },
-        "com.amazonaws:aws-java-sdk-cloudwatch": {
-            "locked": "1.11.602",
-            "requested": "1.11.+"
-        },
-        "com.amazonaws:aws-java-sdk-core": {
-            "locked": "1.11.602",
-=======
             "locked": "1.11.600",
             "requested": "1.11.+"
         },
@@ -10083,7 +9812,6 @@
         },
         "com.amazonaws:aws-java-sdk-core": {
             "locked": "1.11.600",
->>>>>>> e2657a5d
             "transitive": [
                 "com.amazonaws:aws-java-sdk-applicationautoscaling",
                 "com.amazonaws:aws-java-sdk-autoscaling",
@@ -10094,21 +9822,6 @@
             ]
         },
         "com.amazonaws:aws-java-sdk-ec2": {
-<<<<<<< HEAD
-            "locked": "1.11.602",
-            "requested": "1.11.+"
-        },
-        "com.amazonaws:aws-java-sdk-elasticloadbalancingv2": {
-            "locked": "1.11.602",
-            "requested": "1.11.+"
-        },
-        "com.amazonaws:aws-java-sdk-iam": {
-            "locked": "1.11.602",
-            "requested": "1.11.+"
-        },
-        "com.amazonaws:jmespath-java": {
-            "locked": "1.11.602",
-=======
             "locked": "1.11.600",
             "requested": "1.11.+"
         },
@@ -10122,7 +9835,6 @@
         },
         "com.amazonaws:jmespath-java": {
             "locked": "1.11.600",
->>>>>>> e2657a5d
             "transitive": [
                 "com.amazonaws:aws-java-sdk-applicationautoscaling",
                 "com.amazonaws:aws-java-sdk-autoscaling",
@@ -11197,7 +10909,7 @@
             ]
         },
         "io.projectreactor.netty:reactor-netty": {
-            "locked": "0.8.10.RELEASE",
+            "locked": "0.8.9.RELEASE",
             "transitive": [
                 "com.netflix.titus:titus-common",
                 "org.springframework.boot:spring-boot-starter-reactor-netty"
