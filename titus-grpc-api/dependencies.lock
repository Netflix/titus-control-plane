--- conflicted
+++ resolved
@@ -375,13 +375,8 @@
     },
     "protobuf": {
         "com.netflix.titus:titus-api-definitions": {
-<<<<<<< HEAD
-            "locked": "0.0.1-rc67",
-            "requested": "0.0.1-rc67"
-=======
             "locked": "0.0.1-rc69",
             "requested": "0.0.1-rc69"
->>>>>>> ae75d644
         }
     },
     "protobufToolsLocator_grpc": {
