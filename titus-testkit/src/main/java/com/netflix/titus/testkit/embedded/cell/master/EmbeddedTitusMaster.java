/*
 * Copyright 2018 Netflix, Inc.
 *
 * Licensed under the Apache License, Version 2.0 (the "License");
 * you may not use this file except in compliance with the License.
 * You may obtain a copy of the License at
 *
 *     http://www.apache.org/licenses/LICENSE-2.0
 *
 * Unless required by applicable law or agreed to in writing, software
 * distributed under the License is distributed on an "AS IS" BASIS,
 * WITHOUT WARRANTIES OR CONDITIONS OF ANY KIND, either express or implied.
 * See the License for the specific language governing permissions and
 * limitations under the License.
 */

package com.netflix.titus.testkit.embedded.cell.master;

import java.util.ArrayList;
import java.util.List;
import java.util.Properties;
import java.util.concurrent.CopyOnWriteArrayList;
import java.util.concurrent.TimeUnit;
import java.util.stream.Collectors;
import javax.inject.Singleton;

import com.google.common.base.Preconditions;
import com.google.common.base.Stopwatch;
import com.google.inject.AbstractModule;
import com.google.inject.Module;
import com.google.inject.Provides;
import com.google.inject.util.Modules;
import com.netflix.archaius.ConfigProxyFactory;
import com.netflix.archaius.config.DefaultSettableConfig;
import com.netflix.archaius.guice.ArchaiusModule;
import com.netflix.governator.InjectorBuilder;
import com.netflix.governator.LifecycleInjector;
import com.netflix.governator.guice.jetty.JettyModule;
import com.netflix.spectator.api.DefaultRegistry;
import com.netflix.spectator.api.Registry;
import com.netflix.titus.api.agent.store.AgentStore;
import com.netflix.titus.api.appscale.store.AppScalePolicyStore;
import com.netflix.titus.api.audit.model.AuditLogEvent;
import com.netflix.titus.api.audit.service.AuditLogService;
import com.netflix.titus.api.connector.cloud.InstanceCloudConnector;
import com.netflix.titus.api.connector.cloud.LoadBalancerConnector;
import com.netflix.titus.api.connector.cloud.noop.NoOpLoadBalancerConnector;
import com.netflix.titus.api.jobmanager.store.JobStore;
import com.netflix.titus.api.json.ObjectMappers;
import com.netflix.titus.api.loadbalancer.model.sanitizer.LoadBalancerJobValidator;
import com.netflix.titus.api.loadbalancer.model.sanitizer.NoOpLoadBalancerJobValidator;
import com.netflix.titus.api.loadbalancer.store.LoadBalancerStore;
import com.netflix.titus.common.runtime.TitusRuntime;
import com.netflix.titus.common.runtime.TitusRuntimes;
import com.netflix.titus.common.util.archaius2.Archaius2ConfigurationLogger;
import com.netflix.titus.common.util.guice.ContainerEventBus;
import com.netflix.titus.common.util.rx.ObservableExt;
import com.netflix.titus.common.util.tuple.Pair;
import com.netflix.titus.ext.cassandra.testkit.store.EmbeddedCassandraStoreFactory;
import com.netflix.titus.grpc.protogen.AgentManagementServiceGrpc;
import com.netflix.titus.grpc.protogen.AutoScalingServiceGrpc;
import com.netflix.titus.grpc.protogen.EvictionServiceGrpc;
import com.netflix.titus.grpc.protogen.HealthGrpc;
import com.netflix.titus.grpc.protogen.HealthGrpc.HealthStub;
import com.netflix.titus.grpc.protogen.JobManagementServiceGrpc;
import com.netflix.titus.grpc.protogen.JobManagementServiceGrpc.JobManagementServiceBlockingStub;
import com.netflix.titus.grpc.protogen.JobManagementServiceGrpc.JobManagementServiceStub;
import com.netflix.titus.grpc.protogen.LoadBalancerServiceGrpc;
import com.netflix.titus.grpc.protogen.SupervisorServiceGrpc;
import com.netflix.titus.grpc.protogen.SupervisorServiceGrpc.SupervisorServiceBlockingStub;
import com.netflix.titus.master.TitusMaster;
import com.netflix.titus.master.TitusMasterModule;
import com.netflix.titus.master.TitusRuntimeModule;
import com.netflix.titus.master.VirtualMachineMasterService;
import com.netflix.titus.master.agent.store.InMemoryAgentStore;
import com.netflix.titus.master.endpoint.grpc.TitusMasterGrpcServer;
import com.netflix.titus.master.eviction.service.quota.system.ArchaiusSystemDisruptionBudgetResolver;
import com.netflix.titus.master.eviction.service.quota.system.SystemDisruptionBudgetDescriptor;
import com.netflix.titus.master.mesos.MesosSchedulerDriverFactory;
import com.netflix.titus.master.supervisor.service.LeaderActivator;
import com.netflix.titus.master.supervisor.service.MasterDescription;
import com.netflix.titus.master.supervisor.service.MasterMonitor;
import com.netflix.titus.master.supervisor.service.leader.LocalMasterMonitor;
import com.netflix.titus.runtime.endpoint.common.rest.EmbeddedJettyModule;
import com.netflix.titus.runtime.store.v3.memory.InMemoryJobStore;
import com.netflix.titus.runtime.store.v3.memory.InMemoryLoadBalancerStore;
import com.netflix.titus.runtime.store.v3.memory.InMemoryPolicyStore;
import com.netflix.titus.testkit.client.DefaultTitusMasterClient;
import com.netflix.titus.testkit.client.TitusMasterClient;
import com.netflix.titus.testkit.embedded.cloud.SimulatedCloud;
import com.netflix.titus.testkit.embedded.cloud.agent.SimulatedAgentConfiguration;
import com.netflix.titus.testkit.embedded.cloud.agent.SimulatedTitusAgentCluster;
import com.netflix.titus.testkit.embedded.cloud.agent.TaskExecutorHolder;
import com.netflix.titus.testkit.embedded.cloud.connector.local.SimulatedLocalInstanceCloudConnector;
import com.netflix.titus.testkit.embedded.cloud.connector.local.SimulatedLocalMesosSchedulerDriver;
import com.netflix.titus.testkit.embedded.cloud.connector.local.SimulatedLocalMesosSchedulerDriverFactory;
import com.netflix.titus.testkit.embedded.cloud.connector.remote.CloudSimulatorResolver;
import com.netflix.titus.testkit.embedded.cloud.connector.remote.SimulatedRemoteInstanceCloudConnector;
import com.netflix.titus.testkit.embedded.cloud.connector.remote.SimulatedRemoteMesosSchedulerDriverFactory;
import com.netflix.titus.testkit.grpc.GrpcClientErrorUtils;
import io.grpc.ManagedChannel;
import io.grpc.ManagedChannelBuilder;
import org.slf4j.Logger;
import org.slf4j.LoggerFactory;
import rx.Observable;

/**
 * Run TitusMaster server with mocked external integrations (mesos, storage).
 */
public class EmbeddedTitusMaster {

    private static final Logger logger = LoggerFactory.getLogger(EmbeddedTitusMaster.class);

    public static final String CELL_NAME = "embeddedCell";

    private final Properties properties;
    private final DefaultSettableConfig config;
    private int apiPort;
    private int grpcPort;
    private final boolean enableREST;
    private final boolean enableDisruptionBudget;
    private final String cellName;
    private final MasterDescription masterDescription;

    private final JobStore jobStore;
    private final boolean cassandraJobStore;
    private final AgentStore agentStore;

    private final SimulatedCloud simulatedCloud;
    private final InstanceCloudConnector cloudInstanceConnector;
    private final MesosSchedulerDriverFactory mesosSchedulerDriverFactory;
    private final Pair<String, Integer> remoteCloud;

    private LifecycleInjector injector;
    private final List<AuditLogEvent> auditLogs = new CopyOnWriteArrayList<>();

    private ManagedChannel grpcChannel;

    private EmbeddedTitusMaster(Builder builder) {
        this.config = new DefaultSettableConfig();

        this.properties = builder.props;
        this.config.setProperties(builder.props);
        this.apiPort = builder.apiPort;
        this.grpcPort = builder.grpcPort;
        this.enableREST = builder.enableREST;
        this.enableDisruptionBudget = builder.enableDisruptionBudget;
        this.cellName = builder.cellName;
        this.masterDescription = new MasterDescription(
                "embedded_titus_master", "192.168.0.1", builder.apiPort, "api/postjobstatus",
                System.currentTimeMillis()
        );
        this.jobStore = builder.v3JobStore == null ? new InMemoryJobStore() : builder.v3JobStore;
        this.cassandraJobStore = builder.cassandraJobStore;
        this.agentStore = builder.agentStore == null ? new InMemoryAgentStore() : builder.agentStore;

        String resourceDir = TitusMaster.class.getClassLoader().getResource("static").toExternalForm();

        Properties embeddedProperties = new Properties();
        embeddedProperties.put("governator.jetty.embedded.webAppResourceBase", resourceDir);
        embeddedProperties.put("titus.master.cellName", cellName);
<<<<<<< HEAD

=======
        if (enableDisruptionBudget) {
            embeddedProperties.put("titusMaster.jobManager.features.disruptionBudget.featureEnabled", "true");
            embeddedProperties.put("titusMaster.jobManager.features.disruptionBudget.whiteList", ".*");
        }
>>>>>>> dc536f12
        config.setProperties(embeddedProperties);

        if (builder.remoteCloud == null) {
            this.simulatedCloud = builder.simulatedCloud == null ? new SimulatedCloud() : builder.simulatedCloud;
            this.remoteCloud = null;
            this.cloudInstanceConnector = new SimulatedLocalInstanceCloudConnector(simulatedCloud);
            this.mesosSchedulerDriverFactory = new SimulatedLocalMesosSchedulerDriverFactory(simulatedCloud);
        } else {
            this.simulatedCloud = null;
            this.remoteCloud = builder.remoteCloud;

            CloudSimulatorResolver connectorConfiguration = () -> builder.remoteCloud;
            this.cloudInstanceConnector = new SimulatedRemoteInstanceCloudConnector(connectorConfiguration);
            this.mesosSchedulerDriverFactory = new SimulatedRemoteMesosSchedulerDriverFactory(connectorConfiguration, TitusRuntimes.internal());
        }
        if (simulatedCloud != null) {
            builder.agentClusters.forEach(simulatedCloud::addInstanceGroup);
        }
    }

    public EmbeddedTitusMaster boot() {
        Stopwatch timer = Stopwatch.createStarted();
        logger.info("Starting Titus Master");

        injector = InjectorBuilder.fromModules(
                Modules.override(new TitusRuntimeModule()).with(new AbstractModule() {
                    @Override
                    protected void configure() {
                        bind(Archaius2ConfigurationLogger.class).asEagerSingleton();
                        bind(Registry.class).toInstance(new DefaultRegistry());
                    }
                }),
                Modules.override(new TitusMasterModule(enableREST))
                        .with(new AbstractModule() {
                                  @Override
                                  protected void configure() {
                                      bind(InstanceCloudConnector.class).toInstance(cloudInstanceConnector);
                                      bind(MesosSchedulerDriverFactory.class).toInstance(mesosSchedulerDriverFactory);

                                      bind(MasterDescription.class).toInstance(masterDescription);
                                      bind(MasterMonitor.class).to(LocalMasterMonitor.class);
                                      bind(AgentStore.class).toInstance(agentStore);

                                      bind(VirtualMachineMasterService.class).to(EmbeddedVirtualMachineMasterService.class);

                                      bind(AppScalePolicyStore.class).to(InMemoryPolicyStore.class);

                                      bind(LoadBalancerStore.class).to(InMemoryLoadBalancerStore.class);
                                      bind(LoadBalancerConnector.class).to(NoOpLoadBalancerConnector.class);
                                      bind(LoadBalancerJobValidator.class).to(NoOpLoadBalancerJobValidator.class);
                                  }

                                  @Provides
                                  @Singleton
                                  public SimulatedAgentConfiguration getSimulatedAgentConfiguration(ConfigProxyFactory factory) {
                                      return factory.newProxy(SimulatedAgentConfiguration.class);
                                  }

                                  @Provides
                                  @Singleton
                                  public JobStore getJobStore(TitusRuntime titusRuntime) {
                                      if (!cassandraJobStore) {
                                          return jobStore;
                                      }
                                      try {
                                          JobStore jobStore = EmbeddedCassandraStoreFactory.newBuilder()
                                                  .withTitusRuntime(titusRuntime)
                                                  .build()
                                                  .getJobStore();
                                          return jobStore;
                                      } catch (Throwable e) {
                                          e.printStackTrace();
                                          return null;
                                      }
                                  }
                              }
                        ),
                newJettyModule(),
                new ArchaiusModule() {
                    @Override
                    protected void configureArchaius() {
                        bindApplicationConfigurationOverride().toInstance(config);
                    }
                }).createInjector();

        if (grpcPort <= 0) {
            grpcPort = getGrpcPort();
            config.setProperty("titus.master.grpcServer.port", "" + grpcPort);
        }

        injector.getInstance(ContainerEventBus.class).submitInOrder(new ContainerEventBus.ContainerStartedEvent());

        injector.getInstance(LeaderActivator.class).becomeLeader();
        injector.getInstance(AuditLogService.class).auditLogEvents().subscribe(auditLogs::add);

        if (enableREST) {
            // Since jetty API server is run on a separate thread, it may not be ready yet
            // We do not have better way, but call it until it replies.
            getClient().findAllApplicationSLA().retryWhen(attempts -> {
                        return attempts.zipWith(Observable.range(1, 5), (n, i) -> i).flatMap(i -> {
                            return Observable.timer(i, TimeUnit.SECONDS);
                        });
                    }
            ).timeout(30, TimeUnit.SECONDS).toBlocking().firstOrDefault(null);
        }

        logger.info("Embedded TitusMaster started in {}ms", timer.elapsed(TimeUnit.MILLISECONDS));

        return this;
    }

    private Module newJettyModule() {
        if (!enableREST) {
            return Modules.EMPTY_MODULE;
        }
        return new EmbeddedJettyModule(apiPort);
    }

    public void shutdown() {
        if (grpcChannel != null) {
            grpcChannel.shutdown();
            grpcChannel = null;
        }
        if (injector != null) {
            injector.close();
        }
    }

    public void addAgentCluster(SimulatedTitusAgentCluster agentCluster) {
        simulatedCloud.addInstanceGroup(agentCluster);
    }

    public SimulatedCloud getSimulatedCloud() {
        return simulatedCloud;
    }

    public DefaultSettableConfig getConfig() {
        return config;
    }

    public TitusMasterClient getClient() {
        int jettyPort = injector.getInstance(JettyModule.JettyRunner.class).getLocalPort();
        return new DefaultTitusMasterClient("127.0.0.1", jettyPort);
    }

    public HealthStub getHealthClient() {
        HealthStub client = HealthGrpc.newStub(getOrCreateGrpcChannel());
        return GrpcClientErrorUtils.attachCallHeaders(client);
    }

    public SupervisorServiceBlockingStub getSupervisorBlockingGrpcClient() {
        SupervisorServiceBlockingStub client = SupervisorServiceGrpc.newBlockingStub(getOrCreateGrpcChannel());
        return GrpcClientErrorUtils.attachCallHeaders(client);
    }

    public JobManagementServiceStub getV3GrpcClient() {
        JobManagementServiceStub client = JobManagementServiceGrpc.newStub(getOrCreateGrpcChannel());
        return GrpcClientErrorUtils.attachCallHeaders(client);
    }

    public JobManagementServiceBlockingStub getV3BlockingGrpcClient() {
        JobManagementServiceBlockingStub client = JobManagementServiceGrpc.newBlockingStub(getOrCreateGrpcChannel());
        return GrpcClientErrorUtils.attachCallHeaders(client);
    }

    public AgentManagementServiceGrpc.AgentManagementServiceStub getV3GrpcAgentClient() {
        AgentManagementServiceGrpc.AgentManagementServiceStub client = AgentManagementServiceGrpc.newStub(getOrCreateGrpcChannel());
        return GrpcClientErrorUtils.attachCallHeaders(client);
    }

    public AgentManagementServiceGrpc.AgentManagementServiceBlockingStub getV3BlockingGrpcAgentClient() {
        AgentManagementServiceGrpc.AgentManagementServiceBlockingStub client = AgentManagementServiceGrpc.newBlockingStub(getOrCreateGrpcChannel());
        return GrpcClientErrorUtils.attachCallHeaders(client);
    }

    public AutoScalingServiceGrpc.AutoScalingServiceStub getAutoScaleGrpcClient() {
        AutoScalingServiceGrpc.AutoScalingServiceStub client = AutoScalingServiceGrpc.newStub(getOrCreateGrpcChannel());
        return GrpcClientErrorUtils.attachCallHeaders(client);
    }

    public LoadBalancerServiceGrpc.LoadBalancerServiceStub getLoadBalancerGrpcClient() {
        LoadBalancerServiceGrpc.LoadBalancerServiceStub client = LoadBalancerServiceGrpc.newStub(getOrCreateGrpcChannel());
        return GrpcClientErrorUtils.attachCallHeaders(client);
    }

    public EvictionServiceGrpc.EvictionServiceBlockingStub getBlockingGrpcEvictionClient() {
        return EvictionServiceGrpc.newBlockingStub(getOrCreateGrpcChannel());
    }

    private ManagedChannel getOrCreateGrpcChannel() {
        if (grpcChannel == null) {
            this.grpcChannel = ManagedChannelBuilder.forAddress("127.0.0.1", getGrpcPort())
                    .usePlaintext(true)
                    .build();
        }
        return grpcChannel;
    }

    public JobStore getJobStore() {
        return jobStore;
    }

    public Observable<TaskExecutorHolder> observeLaunchedTasks() {
        return getMesosSchedulerDriver().observeLaunchedTasks();
    }

    public void reboot() {
        shutdown();
        boot();
    }

    public SimulatedLocalMesosSchedulerDriver getMesosSchedulerDriver() {
        return ((EmbeddedVirtualMachineMasterService) injector.getInstance(VirtualMachineMasterService.class)).getSimulatedMesosDriver();
    }

    public <T> T getInstance(Class<T> type) {
        return injector.getInstance(type);
    }

    public static Builder aTitusMaster() {
        return new Builder();
    }

    public Observable<TaskExecutorHolder> awaitTaskExecutorHolderOf(String taskId) {
        return observeLaunchedTasks()
                .compose(ObservableExt.head(() ->
                        simulatedCloud.getAgentInstanceGroups().stream()
                                .flatMap(c -> c.getAgents().stream())
                                .flatMap(a -> a.getAllTasks().stream())
                                .filter(th -> th.getTaskId().equals(taskId))
                                .limit(1)
                                .collect(Collectors.toList())
                ))
                .filter(th -> th.getTaskId().equals(taskId))
                .limit(1);
    }

    public String getCellName() {
        return cellName;
    }

    public int getGrpcPort() {
        Preconditions.checkNotNull(injector, "TitusMaster not started yet");
        return injector.getInstance(TitusMasterGrpcServer.class).getGrpcPort();
    }

    public Builder toBuilder() {
        Builder builder = new Builder()
                .withApiPort(apiPort)
                .withGrpcPort(grpcPort)
                .withCellName(cellName)
                .withSimulatedCloud(simulatedCloud)
                .withProperties(properties)
                .withEnableDisruptionBudget(enableDisruptionBudget)
                .withV3JobStore(jobStore);

        if (remoteCloud != null) {
            builder.withRemoteCloud(remoteCloud.getLeft(), remoteCloud.getRight());
        }

        return builder;
    }

    public static class Builder {

        private Properties props = new Properties();

        public String cellName = CELL_NAME;
        private int apiPort;
        private int grpcPort;
        private boolean enableREST = true;
        private boolean enableDisruptionBudget;

        private JobStore v3JobStore;
        private boolean cassandraJobStore;
        private AgentStore agentStore;
        private List<SimulatedTitusAgentCluster> agentClusters = new ArrayList<>();
        private SimulatedCloud simulatedCloud;
        private Pair<String, Integer> remoteCloud;
        private SystemDisruptionBudgetDescriptor systemDisruptionBudgetDescriptor;

        public Builder() {
            props.put("titusMaster.job.configuration.defaultSecurityGroups", "sg-12345,sg-34567");
            props.put("titusMaster.job.configuration.defaultIamRole", "iam-12345");
        }

        public Builder withCellName(String cellName) {
            this.cellName = cellName;
            return this;
        }

        public Builder withApiPort(int apiPort) {
            this.apiPort = apiPort;
            return this;
        }

        public Builder withGrpcPort(int grpcPort) {
            this.grpcPort = grpcPort;
            return this;
        }

        public Builder withEnableREST(boolean enableREST) {
            this.enableREST = enableREST;
            return this;
        }

        public Builder withEnableDisruptionBudget(boolean enableDisruptionBudget) {
            this.enableDisruptionBudget = enableDisruptionBudget;
            return this;
        }

        public Builder withProperty(String name, String value) {
            props.put(name, value);
            return this;
        }

        public Builder withProperties(Properties properties) {
            props.putAll(properties);
            return this;
        }

        public Builder withSystemDisruptionBudgetDescriptor(SystemDisruptionBudgetDescriptor systemDisruptionBudgetDescriptor) {
            this.systemDisruptionBudgetDescriptor = systemDisruptionBudgetDescriptor;
            return this;
        }

        public Builder withV3JobStore(JobStore jobStore) {
            this.v3JobStore = jobStore;
            return this;
        }

        public Builder withCassadraV3JobStore() {
            this.cassandraJobStore = true;
            return this;
        }

        public Builder withAgentStore(AgentStore agentStore) {
            this.agentStore = agentStore;
            return this;
        }

        public Builder withAgentCluster(SimulatedTitusAgentCluster agentCluster) {
            agentClusters.add(agentCluster);
            return this;
        }

        public Builder withAgentCluster(SimulatedTitusAgentCluster.Builder builder) {
            if (simulatedCloud == null) {
                this.simulatedCloud = new SimulatedCloud();
            }
            return withAgentCluster(builder
                    .withComputeResources(simulatedCloud.getComputeResources())
                    .withContainerPlayersManager(simulatedCloud.getContainerPlayersManager())
                    .build()
            );
        }

        public Builder withSimulatedCloud(SimulatedCloud simulatedCloud) {
            Preconditions.checkState(this.simulatedCloud == null, "Simulated cloud already configured");
            Preconditions.checkState(remoteCloud == null, "Remote simulated cloud already configured");
            this.simulatedCloud = simulatedCloud;
            return this;
        }

        public Builder withRemoteCloud(String hostAddress, int grpcPort) {
            Preconditions.checkState(this.simulatedCloud == null, "Simulated cloud already configured");
            this.remoteCloud = Pair.of(hostAddress, grpcPort);
            return this;
        }

        public EmbeddedTitusMaster build() {
            if (systemDisruptionBudgetDescriptor != null) {
                try {
                    props.put(
                            ArchaiusSystemDisruptionBudgetResolver.PROPERTY_KEY,
                            ObjectMappers.storeMapper().writeValueAsString(systemDisruptionBudgetDescriptor)
                    );
                } catch (Exception e) {
                    throw new IllegalArgumentException(e);
                }
            }

            props.put("titus.master.audit.auditLogFolder", "build/auditLogs");
            props.put("titus.master.apiport", Integer.toString(apiPort));
            props.put("titus.master.grpcServer.port", Integer.toString(grpcPort));

            return new EmbeddedTitusMaster(this);
        }
    }
}<|MERGE_RESOLUTION|>--- conflicted
+++ resolved
@@ -159,14 +159,10 @@
         Properties embeddedProperties = new Properties();
         embeddedProperties.put("governator.jetty.embedded.webAppResourceBase", resourceDir);
         embeddedProperties.put("titus.master.cellName", cellName);
-<<<<<<< HEAD
-
-=======
         if (enableDisruptionBudget) {
             embeddedProperties.put("titusMaster.jobManager.features.disruptionBudget.featureEnabled", "true");
             embeddedProperties.put("titusMaster.jobManager.features.disruptionBudget.whiteList", ".*");
         }
->>>>>>> dc536f12
         config.setProperties(embeddedProperties);
 
         if (builder.remoteCloud == null) {
