/*
 * Copyright 2017 Netflix, Inc.
 *
 * Licensed under the Apache License, Version 2.0 (the "License");
 * you may not use this file except in compliance with the License.
 * You may obtain a copy of the License at
 *
 *     http://www.apache.org/licenses/LICENSE-2.0
 *
 * Unless required by applicable law or agreed to in writing, software
 * distributed under the License is distributed on an "AS IS" BASIS,
 * WITHOUT WARRANTIES OR CONDITIONS OF ANY KIND, either express or implied.
 * See the License for the specific language governing permissions and
 * limitations under the License.
 */

package io.netflix.titus.testkit.model.job;

import java.util.Collections;
import java.util.concurrent.TimeUnit;

import io.netflix.titus.api.jobmanager.model.job.Capacity;
import io.netflix.titus.api.jobmanager.model.job.Image;
import io.netflix.titus.api.jobmanager.model.job.JobDescriptor;
import io.netflix.titus.api.jobmanager.model.job.JobModel;
import io.netflix.titus.api.jobmanager.model.job.Owner;
import io.netflix.titus.api.jobmanager.model.job.ServiceJobProcesses;
import io.netflix.titus.api.jobmanager.model.job.ext.BatchJobExt;
import io.netflix.titus.api.jobmanager.model.job.ext.ServiceJobExt;
import io.netflix.titus.api.jobmanager.model.job.retry.RetryPolicy;
import io.netflix.titus.common.data.generator.DataGenerator;
import io.netflix.titus.testkit.model.PrimitiveValueGenerators;

import static io.netflix.titus.common.data.generator.DataGenerator.items;
import static io.netflix.titus.common.data.generator.DataGenerator.union;

/**
 */
public final class JobDescriptorGenerator {

    private JobDescriptorGenerator() {
    }

    public static DataGenerator<Owner> owners() {
        return PrimitiveValueGenerators.emailAddresses().map(ea -> JobModel.newOwner().withTeamEmail(ea).build());
    }

    public static DataGenerator<RetryPolicy> retryPolicies() {
        return DataGenerator.items(JobModel.newDelayedRetryPolicy().withDelay(100, TimeUnit.MILLISECONDS).withRetries(5).build());
    }

    public static DataGenerator<String> capacityGroups() {
        return DataGenerator.items("flex1", "flex2", "critical1", "critical2");
    }

    public static DataGenerator<BatchJobExt> batchJobExtensions() {
        return retryPolicies().map(retryPolicy -> JobModel.newBatchJobExt()
                .withSize(1)
                .withRuntimeLimitMs(60_000)
                .withRetryPolicy(retryPolicy)
                .build()
        );
    }

    public static DataGenerator<ServiceJobExt> serviceJobExtensions() {
        return retryPolicies().map(retryPolicy -> JobModel.newServiceJobExt()
                .withCapacity(JobModel.newCapacity().withMin(0).withDesired(1).withMax(2).build())
                .withRetryPolicy(retryPolicy)
                .build()
        );
    }

    public static DataGenerator<JobDescriptor<BatchJobExt>> batchJobDescriptors() {
        DataGenerator<JobDescriptor.Builder<BatchJobExt>> withOwner = union(
                items(JobModel.<BatchJobExt>newJobDescriptor()),
                owners(),
                (builder, owners) -> builder.but().withOwner(owners)
        );
        DataGenerator<JobDescriptor.Builder<BatchJobExt>> withJobGroupInfo = union(
                withOwner,
                DataGenerator.items(JobModel.newJobGroupInfo().withStack("").withDetail("").withSequence("").build()),
                (builder, jobGroupInfos) -> builder.but().withJobGroupInfo(jobGroupInfos)
        );
        DataGenerator<JobDescriptor.Builder<BatchJobExt>> withContainer = union(
                withJobGroupInfo,
                ContainersGenerator.containers(),
                (builder, container) -> builder.but().withContainer(container)
        );
        DataGenerator<JobDescriptor.Builder<BatchJobExt>> withCapacityGroup = union(
                withContainer,
                capacityGroups(),
                (builder, capacityGroup) -> builder.but().withCapacityGroup(capacityGroup)
        );
        DataGenerator<JobDescriptor.Builder<BatchJobExt>> withAppName = union(
                withCapacityGroup,
                PrimitiveValueGenerators.applicationNames(),
                (builder, applicationName) -> builder.but().withApplicationName(applicationName)
        );
        DataGenerator<JobDescriptor.Builder<BatchJobExt>> withExtensions = union(
                withAppName,
                batchJobExtensions(),
                (builder, batchJobExt) -> builder.but().withExtensions(batchJobExt)
        );
        return withExtensions.map(builder -> builder.withAttributes(Collections.singletonMap("labelA", "valueA")).build());
    }

    public static DataGenerator<JobDescriptor<ServiceJobExt>> serviceJobDescriptors() {
        DataGenerator<JobDescriptor.Builder<ServiceJobExt>> withOwner = union(
                items(JobModel.<ServiceJobExt>newJobDescriptor()),
                owners(),
                (builder, owners) -> builder.but().withOwner(owners)
        );
        DataGenerator<JobDescriptor.Builder<ServiceJobExt>> withJobGroupInfo = union(
                withOwner,
                JobClustersGenerator.jobGroupInfos(),
                (builder, jobGroupInfos) -> builder.but().withJobGroupInfo(jobGroupInfos)
        );
        DataGenerator<JobDescriptor.Builder<ServiceJobExt>> withContainer = union(
                withJobGroupInfo,
                ContainersGenerator.containers().map(c -> c.but(cc -> cc.getContainerResources().toBuilder().withAllocateIP(true).build())),
                (builder, container) -> builder.but().withContainer(container)
        );
        DataGenerator<JobDescriptor.Builder<ServiceJobExt>> withCapacityGroup = union(
                withContainer,
                capacityGroups(),
                (builder, capacityGroup) -> builder.but().withCapacityGroup(capacityGroup)
        );
        DataGenerator<JobDescriptor.Builder<ServiceJobExt>> withAppName = union(
                withCapacityGroup,
                PrimitiveValueGenerators.applicationNames(),
                (builder, applicationName) -> builder.but().withApplicationName(applicationName)
        );
        DataGenerator<JobDescriptor.Builder<ServiceJobExt>> withExtensions = union(
                withAppName,
                serviceJobExtensions(),
                (builder, serviceJobExt) -> builder.but().withExtensions(serviceJobExt)
        );
        return withExtensions.map(builder -> builder.withAttributes(Collections.singletonMap("labelA", "valueA")).build());
    }

    public static JobDescriptor<BatchJobExt> oneTaskBatchJobDescriptor() {
        JobDescriptor<BatchJobExt> jobDescriptor = batchJobDescriptors().getValue();
        Image imageWithTag = JobModel.newImage().withName("titusops/echo").withTag("latest").build();
        return JobModel.newJobDescriptor(jobDescriptor)
                .withContainer(JobModel.newContainer(jobDescriptor.getContainer()).withImage(imageWithTag).build())
                .withExtensions(JobModel.newBatchJobExt(jobDescriptor.getExtensions())
                        .withSize(1)
                        .withRetryPolicy(JobModel.newImmediateRetryPolicy().withRetries(0).build())
                        .build()
                )
                .build();
    }

    public static JobDescriptor<ServiceJobExt> oneTaskServiceJobDescriptor() {
        JobDescriptor<ServiceJobExt> jobDescriptor = serviceJobDescriptors().getValue();
        Image imageWithTag = JobModel.newImage().withName("titusops/echo").withTag("latest").build();
        return JobModel.newJobDescriptor(jobDescriptor)
                .withContainer(JobModel.newContainer(jobDescriptor.getContainer()).withImage(imageWithTag).build())
                .withExtensions(JobModel.newServiceJobExt(jobDescriptor.getExtensions())
                        .withCapacity(Capacity.newBuilder().withMin(0).withDesired(1).withMax(2).build())
                        .withRetryPolicy(JobModel.newImmediateRetryPolicy().withRetries(0).build())
                        .withMigrationPolicy(JobModel.newSystemDefaultMigrationPolicy().build())
<<<<<<< HEAD
                        .withEnabled(true)
=======
                        .withServiceJobProcesses(ServiceJobProcesses.newBuilder().build())
>>>>>>> d6e33a01
                        .build()
                )
                .build();
    }
}<|MERGE_RESOLUTION|>--- conflicted
+++ resolved
@@ -160,11 +160,8 @@
                         .withCapacity(Capacity.newBuilder().withMin(0).withDesired(1).withMax(2).build())
                         .withRetryPolicy(JobModel.newImmediateRetryPolicy().withRetries(0).build())
                         .withMigrationPolicy(JobModel.newSystemDefaultMigrationPolicy().build())
-<<<<<<< HEAD
                         .withEnabled(true)
-=======
                         .withServiceJobProcesses(ServiceJobProcesses.newBuilder().build())
->>>>>>> d6e33a01
                         .build()
                 )
                 .build();
