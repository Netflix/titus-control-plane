--- conflicted
+++ resolved
@@ -140,14 +140,8 @@
 
         boolean hasMore = jobLoadBalancerPageList.size() > page.getPageSize();
         jobLoadBalancerPageList = hasMore ? jobLoadBalancerPageList.subList(0, page.getPageSize()) : jobLoadBalancerPageList;
-
-<<<<<<< HEAD
         final String cursor = LoadBalancerCursors.newCursorFrom(jobLoadBalancerPageList.get(jobLoadBalancerPageList.size() - 1));
-        return Pair.of(jobLoadBalancerPageList, new Pagination(page, hasMore, 1, jobLoadBalancerPageList.size(), cursor));
-=======
-        // TODO Set the cursor value
-        return Pair.of(jobLoadBalancerPageList, new Pagination(page, hasMore, 1, jobLoadBalancerPageList.size(), "", 0));
->>>>>>> 34453e72
+        return Pair.of(jobLoadBalancerPageList, new Pagination(page, hasMore, 1, jobLoadBalancerPageList.size(), cursor, 0));
     }
 
     @Override
