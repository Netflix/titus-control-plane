/*
 * Copyright 2017 Netflix, Inc.
 *
 * Licensed under the Apache License, Version 2.0 (the "License");
 * you may not use this file except in compliance with the License.
 * You may obtain a copy of the License at
 *
 *     http://www.apache.org/licenses/LICENSE-2.0
 *
 * Unless required by applicable law or agreed to in writing, software
 * distributed under the License is distributed on an "AS IS" BASIS,
 * WITHOUT WARRANTIES OR CONDITIONS OF ANY KIND, either express or implied.
 * See the License for the specific language governing permissions and
 * limitations under the License.
 */

package io.netflix.titus.master.jobmanager.service;

import java.util.ArrayList;
import java.util.Collections;
import java.util.Comparator;
import java.util.List;
import java.util.Map;
import java.util.Optional;
import java.util.UUID;
import java.util.function.Function;
import java.util.function.Predicate;
import java.util.stream.Collectors;
import java.util.stream.Stream;
import javax.annotation.PreDestroy;
import javax.inject.Inject;
import javax.inject.Named;
import javax.inject.Singleton;

import io.netflix.titus.api.jobmanager.model.job.Capacity;
import io.netflix.titus.api.jobmanager.model.job.Job;
import io.netflix.titus.api.jobmanager.model.job.JobDescriptor;
import io.netflix.titus.api.jobmanager.model.job.JobState;
import io.netflix.titus.api.jobmanager.model.job.JobStatus;
import io.netflix.titus.api.jobmanager.model.job.ServiceJobProcesses;
import io.netflix.titus.api.jobmanager.model.job.Task;
import io.netflix.titus.api.jobmanager.model.job.TaskState;
import io.netflix.titus.api.jobmanager.model.job.TaskStatus;
import io.netflix.titus.api.jobmanager.model.job.event.JobManagerEvent;
import io.netflix.titus.api.jobmanager.model.job.event.JobUpdateEvent;
import io.netflix.titus.api.jobmanager.model.job.event.TaskUpdateEvent;
import io.netflix.titus.api.jobmanager.model.job.ext.BatchJobExt;
import io.netflix.titus.api.jobmanager.model.job.ext.ServiceJobExt;
import io.netflix.titus.api.jobmanager.service.JobManagerException;
import io.netflix.titus.api.jobmanager.service.V3JobOperations;
import io.netflix.titus.api.jobmanager.store.JobStore;
import io.netflix.titus.api.model.Tier;
import io.netflix.titus.common.framework.reconciler.ChangeAction;
import io.netflix.titus.common.framework.reconciler.DifferenceResolvers;
import io.netflix.titus.common.framework.reconciler.EntityHolder;
import io.netflix.titus.common.framework.reconciler.ModelActionHolder.Model;
import io.netflix.titus.common.framework.reconciler.ReconciliationEngine;
import io.netflix.titus.common.framework.reconciler.ReconciliationEngine.DifferenceResolver;
import io.netflix.titus.common.framework.reconciler.ReconciliationFramework;
import io.netflix.titus.common.framework.reconciler.internal.DefaultReconciliationEngine;
import io.netflix.titus.common.framework.reconciler.internal.DefaultReconciliationFramework;
import io.netflix.titus.common.util.guice.ProxyType;
import io.netflix.titus.common.util.guice.annotation.Activator;
import io.netflix.titus.common.util.guice.annotation.ProxyConfiguration;
import io.netflix.titus.common.util.tuple.Pair;
import io.netflix.titus.master.VirtualMachineMasterService;
import io.netflix.titus.master.jobmanager.service.common.V3QueueableTask;
<<<<<<< HEAD
import io.netflix.titus.master.jobmanager.service.common.action.task.BasicJobActions;
import io.netflix.titus.master.jobmanager.service.common.action.task.BasicTaskActions;
import io.netflix.titus.master.jobmanager.service.common.action.task.KillInitiatedActions;
import io.netflix.titus.master.jobmanager.service.event.JobEventFactory;
import io.netflix.titus.master.jobmanager.service.event.JobManagerReconcilerEvent;
import io.netflix.titus.master.jobmanager.service.event.JobModelReconcilerEvent.JobModelUpdateReconcilerEvent;
import io.netflix.titus.master.jobmanager.service.event.JobModelReconcilerEvent.JobNewModelReconcilerEvent;
import io.netflix.titus.master.jobmanager.service.service.action.BasicServiceJobActions;
=======
import io.netflix.titus.master.jobmanager.service.common.action.job.InitiateJobKillAction;
import io.netflix.titus.master.jobmanager.service.common.action.task.InitiateTaskKillAction;
import io.netflix.titus.master.jobmanager.service.common.action.task.TaskChangeAction;
import io.netflix.titus.master.jobmanager.service.common.action.task.TaskChangeAfterStoreAction;
import io.netflix.titus.master.jobmanager.service.service.action.UpdateJobCapacityAction;
import io.netflix.titus.master.jobmanager.service.service.action.UpdateJobStatusAction;
import io.netflix.titus.master.jobmanager.service.service.action.UpdateServiceJobProcessesAction;
>>>>>>> d6e33a01
import io.netflix.titus.master.scheduler.SchedulingService;
import io.netflix.titus.master.service.management.ApplicationSlaManagementService;
import io.netflix.titus.runtime.endpoint.v3.grpc.TaskAttributes;
import org.slf4j.Logger;
import org.slf4j.LoggerFactory;
import rx.Completable;
import rx.Observable;
import rx.Scheduler;
import rx.Subscription;
import rx.schedulers.Schedulers;

@Singleton
@ProxyConfiguration(types = ProxyType.ActiveGuard)
public class DefaultV3JobOperations implements V3JobOperations {

    private static final Logger logger = LoggerFactory.getLogger(DefaultV3JobOperations.class);

    public static final String BATCH_RESOLVER = "batchResolver";
    public static final String SERVICE_RESOLVER = "serviceResolver";

    private static final long RECONCILER_IDLE_TIMEOUT_MS = 1_000;
    private static final long RECONCILER_ACTIVE_TIMEOUT_MS = 50;
    private static final long RECONCILER_SHUTDOWN_TIMEOUT_MS = 30_000;
    private static final int MAX_RETRIEVE_TASK_CONCURRENCY = 1_000;

    private enum IndexKind {StatusCreationTime}

    private Map<Object, Comparator<EntityHolder>> indexComparators = Collections.singletonMap(
            IndexKind.StatusCreationTime, DefaultV3JobOperations::compareByStatusCreationTime
    );

    private final JobStore store;
    private final VirtualMachineMasterService vmService;
    private final ReconciliationFramework<JobManagerReconcilerEvent> reconciliationFramework;
    private final JobManagerConfiguration jobManagerConfiguration;
    private final SchedulingService schedulingService;
    private final ApplicationSlaManagementService capacityGroupService;
    private final Subscription transactionLoggerSubscription;

    @Inject
    public DefaultV3JobOperations(JobManagerConfiguration jobManagerConfiguration,
                                  @Named(BATCH_RESOLVER) DifferenceResolver batchDifferenceResolver,
                                  @Named(SERVICE_RESOLVER) DifferenceResolver serviceDifferenceResolver,
                                  JobStore store,
                                  SchedulingService schedulingService,
                                  VirtualMachineMasterService vmService,
                                  ApplicationSlaManagementService capacityGroupService) {
        this(jobManagerConfiguration, batchDifferenceResolver, serviceDifferenceResolver, store, schedulingService, vmService, capacityGroupService, Schedulers.computation());
    }

    public DefaultV3JobOperations(JobManagerConfiguration jobManagerConfiguration,
                                  @Named(BATCH_RESOLVER) DifferenceResolver batchDifferenceResolver,
                                  @Named(SERVICE_RESOLVER) DifferenceResolver serviceDifferenceResolver,
                                  JobStore store,
                                  SchedulingService schedulingService,
                                  VirtualMachineMasterService vmService,
                                  ApplicationSlaManagementService capacityGroupService,
                                  Scheduler scheduler) {
        this.store = store;
        this.vmService = vmService;
        this.jobManagerConfiguration = jobManagerConfiguration;

        DifferenceResolver dispatchingResolver = DifferenceResolvers.dispatcher(rootModel -> {
            Job<?> job = rootModel.getEntity();
            JobDescriptor.JobDescriptorExt extensions = job.getJobDescriptor().getExtensions();
            if (extensions instanceof BatchJobExt) {
                return batchDifferenceResolver;
            } else if (extensions instanceof ServiceJobExt) {
                return serviceDifferenceResolver;
            } else {
                throw new IllegalStateException("Unsupported job type " + extensions.getClass());
            }
        });

        this.reconciliationFramework = new DefaultReconciliationFramework<>(
                bootstrapModel -> new DefaultReconciliationEngine<>(bootstrapModel, dispatchingResolver, indexComparators, new JobEventFactory()),
                jobManagerConfiguration.getReconcilerIdleTimeoutMs(),
                jobManagerConfiguration.getReconcilerActiveTimeoutMs(),
                indexComparators,
                scheduler
        );
        this.schedulingService = schedulingService;
        this.capacityGroupService = capacityGroupService;
        this.transactionLoggerSubscription = JobTransactionLogger.logEvents(reconciliationFramework);

        // Remove finished jobs from the reconciliation framework.
        reconciliationFramework.events().subscribe(
                event -> {
                    if (event instanceof JobModelUpdateReconcilerEvent) {
                        JobModelUpdateReconcilerEvent jobUpdateEvent = (JobModelUpdateReconcilerEvent) event;
                        EntityHolder changedEntityHolder = jobUpdateEvent.getChangedEntityHolder();
                        if (changedEntityHolder.getEntity() instanceof Job) {
                            Job<?> job = changedEntityHolder.getEntity();
                            if (job.getStatus().getState() == JobState.Finished) {
                                boolean isClosed = BasicJobActions.isClosed(changedEntityHolder);
                                if (isClosed) {
                                    String jobId = job.getId();
                                    reconciliationFramework.findEngineByRootId(jobId).ifPresent(engine ->
                                            reconciliationFramework.removeEngine(engine).subscribe(
                                                    () -> logger.info("Removed reconciliation engine of job {}", jobId),
                                                    e -> logger.warn("Could not remove reconciliation engine of job {}", jobId, e)
                                            )
                                    );
                                }
                            }
                        }
                    }
                },
                e -> logger.error("Event stream terminated with an error", e),
                () -> logger.info("Event stream completed")
        );
    }

    @Activator
    public void enterActiveMode() {
        // load all job/task pairs
        List<Pair<Job, List<Task>>> pairs;
        try {
            pairs = store.init().andThen(store.retrieveJobs().toList().flatMap(retrievedJobs -> {
                List<Observable<Pair<Job, List<Task>>>> retrieveTasksObservables = new ArrayList<>();
                for (Job job : retrievedJobs) {
                    Observable<Pair<Job, List<Task>>> retrieveTasksObservable = store.retrieveTasksForJob(job.getId())
                            .toList()
                            .map(taskList -> new Pair<>(job, taskList));
                    retrieveTasksObservables.add(retrieveTasksObservable);
                }
                return Observable.merge(retrieveTasksObservables, MAX_RETRIEVE_TASK_CONCURRENCY);
            })).toList().toBlocking().singleOrDefault(Collections.emptyList());
            logger.info("{} jobs loaded from store", pairs.size());
        } catch (Exception e) {
            logger.error("Failed to load jobs from the store during initialization:", e);
            throw new IllegalStateException("Failed to load jobs from the store during initialization", e);
        }

        //TODO sanitize each record to make sure the data is correct
        //TODO sanitize the data based on all records loaded to verify things like unique ENI assignments

        // initialize fenzo with running tasks
        List<String> failedTaskIds = new ArrayList<>();
        for (Pair<Job, List<Task>> pair : pairs) {
            Job job = pair.getLeft();
            for (Task task : pair.getRight()) {
                if (task.getStatus().getState() == TaskState.Accepted) {
                    continue;
                }
                try {
                    Pair<Tier, String> tierAssignment = JobManagerUtil.getTierAssignment(job, capacityGroupService);
                    String host = task.getTaskContext().get(TaskAttributes.TASK_ATTRIBUTES_AGENT_HOST);
                    schedulingService.initRunningTask(new V3QueueableTask(tierAssignment.getLeft(), tierAssignment.getRight(), job, task), host);
                } catch (Exception e) {
                    logger.error("Failed to initialize taskId: {} with error:", task.getId(), e);
                    failedTaskIds.add(task.getId());
                }
            }
        }

        if (!failedTaskIds.isEmpty()) {
            logger.info("Failed to initialize {} tasks with ids: {}", failedTaskIds.size(), failedTaskIds);
        }
        if (failedTaskIds.size() > jobManagerConfiguration.getMaxFailedTasks()) {
            String message = String.format("Exiting because the number of failed tasks was greater than %s", failedTaskIds.size());
            logger.error(message);
            throw new IllegalStateException(message);
        }

        // create entity holders
        List<EntityHolder> entityHolders = new ArrayList<>();
        for (Pair<Job, List<Task>> pair : pairs) {
            Job job = pair.getLeft();
            EntityHolder entityHolder = EntityHolder.newRoot(job.getId(), job);
            for (Task task : pair.getRight()) {
                entityHolder = entityHolder.addChild(EntityHolder.newRoot(task.getId(), task));
            }
            entityHolders.add(entityHolder);
        }

        // create engines and start reconciliation framework
        for (EntityHolder entityHolder : entityHolders) {
            reconciliationFramework.newEngine(entityHolder).subscribe();
        }
        reconciliationFramework.start();
    }

    @PreDestroy
    public void shutdown() {
        transactionLoggerSubscription.unsubscribe();
        reconciliationFramework.stop(RECONCILER_SHUTDOWN_TIMEOUT_MS);
    }

    @Override
    public Observable<String> createJob(JobDescriptor<?> jobDescriptor) {
        return Observable.fromCallable(() -> newJob(jobDescriptor))
                .flatMap(job -> {
                    String jobId = job.getId();
                    return store.storeJob(job).toObservable()
                            .concatWith(reconciliationFramework.newEngine(EntityHolder.newRoot(jobId, job)))
                            .map(engine -> jobId)
                            .doOnCompleted(() -> logger.info("Created job {}", jobId))
                            .doOnError(e -> logger.info("Job {} creation failure", jobId, e));
                });
    }

    @Override
    public List<Job> getJobs() {
        return reconciliationFramework.orderedView(IndexKind.StatusCreationTime).stream()
                .map(entityHolder -> (Job) entityHolder.getEntity())
                .collect(Collectors.toList());
    }

    @Override
    public Optional<Job<?>> getJob(String jobId) {
        return reconciliationFramework.findEngineByRootId(jobId).map(engine -> engine.getReferenceView().getEntity());
    }

    @Override
    public List<Task> getTasks() {
        return reconciliationFramework.orderedView(IndexKind.StatusCreationTime).stream()
                .flatMap(entityHolder ->
                        reconciliationFramework.findEngineByRootId(entityHolder.getId())
                                .map(engine -> engine.orderedView(IndexKind.StatusCreationTime).stream().map(h -> (Task) h.getEntity()))
                                .orElse(Stream.empty())
                ).collect(Collectors.toList());
    }

    @Override
    public List<Task> getTasks(String jobId) {
        ReconciliationEngine<JobManagerReconcilerEvent> engine = reconciliationFramework.findEngineByRootId(jobId).orElseThrow(() -> JobManagerException.jobNotFound(jobId));
        return engine.orderedView(IndexKind.StatusCreationTime).stream().map(h -> (Task) h.getEntity()).collect(Collectors.toList());
    }

    @Override
    public List<Job<?>> findJobs(Predicate<Pair<Job<?>, List<Task>>> queryPredicate, int offset, int limit) {
        List<EntityHolder> jobHolders = reconciliationFramework.orderedView(IndexKind.StatusCreationTime);
        return jobHolders.stream().map(this::toJobTasksPair)
                .filter(queryPredicate)
                .skip(offset)
                .limit(limit)
                .map(Pair::getLeft)
                .collect(Collectors.toList());
    }

    @Override
    public List<Pair<Job<?>, Task>> findTasks(Predicate<Pair<Job<?>, Task>> queryPredicate, int offset, int limit) {
        List<EntityHolder> jobHolders = reconciliationFramework.orderedView(IndexKind.StatusCreationTime);
        return jobHolders.stream()
                .filter(jobHolder -> !jobHolder.getChildren().isEmpty())
                .flatMap(jobHolder -> jobHolder.getChildren().stream().map(
                        taskHolder -> Pair.<Job<?>, Task>of(jobHolder.getEntity(), taskHolder.getEntity())
                ))
                .filter(queryPredicate)
                .skip(offset)
                .limit(limit)
                .collect(Collectors.toList());
    }

    @Override
    public Completable updateTask(String taskId, Function<Task, Task> changeFunction, Trigger trigger, String reason) {
        Optional<ReconciliationEngine<JobManagerReconcilerEvent>> engineOpt = reconciliationFramework.findEngineByChildId(taskId).map(Pair::getLeft);
        if (!engineOpt.isPresent()) {
            return Completable.error(JobManagerException.taskNotFound(taskId));
        }
        ReconciliationEngine<JobManagerReconcilerEvent> engine = engineOpt.get();
        return engine.changeReferenceModel(BasicTaskActions.updateTaskInRunningModel(taskId, trigger, jobManagerConfiguration, engine, changeFunction, reason)).toCompletable();
    }

    @Override
    public Completable updateTaskAfterStore(String taskId, Function<Task, Task> changeFunction, Trigger trigger, String reason) {
        Optional<ReconciliationEngine<JobManagerReconcilerEvent>> engineOpt = reconciliationFramework.findEngineByChildId(taskId).map(Pair::getLeft);
        if (!engineOpt.isPresent()) {
            return Completable.error(JobManagerException.taskNotFound(taskId));
        }
        ReconciliationEngine<JobManagerReconcilerEvent> engine = engineOpt.get();
        return engine.changeReferenceModel(BasicTaskActions.updateTaskAndWriteItToStore(taskId, engine, changeFunction, store, trigger, reason)).toCompletable();
    }

    @Override
    public Observable<Void> updateJobCapacity(String jobId, Capacity capacity) {
<<<<<<< HEAD
        return inServiceJob(jobId).flatMap(engine -> {
            Job<ServiceJobExt> serviceJob = engine.getReferenceView().getEntity();
            if (serviceJob.getJobDescriptor().getExtensions().getCapacity().equals(capacity)) {
                return Observable.empty();
            }
            return engine.changeReferenceModel(BasicServiceJobActions.updateJobCapacityAction(engine, capacity, store));
        });
=======
        return Observable.fromCallable(() ->
                reconciliationFramework.findEngineByRootId(jobId).orElseThrow(() -> JobManagerException.jobNotFound(jobId))
        ).flatMap(engine -> {
                    Job<?> job = engine.getReferenceView().getEntity();
                    if (!(job.getJobDescriptor().getExtensions() instanceof ServiceJobExt)) {
                        return Observable.error(JobManagerException.notServiceJob(jobId));
                    }

                    Job<ServiceJobExt> serviceJob = (Job<ServiceJobExt>) job;
                    if (isDesiredCapacityInvalid(capacity, serviceJob)) {
                        return Observable.error(JobManagerException.invalidDesiredCapacity(jobId, capacity.getDesired(),
                                serviceJob.getJobDescriptor().getExtensions().getServiceJobProcesses()));
                    }


                    return engine.changeReferenceModel(new UpdateJobCapacityAction(engine, capacity));
                }
        );
>>>>>>> d6e33a01
    }


    @Override
    public Observable<Void> updateServiceJobProcesses(String jobId, ServiceJobProcesses serviceJobProcesses) {
        return Observable.fromCallable(() ->
                reconciliationFramework.findEngineByRootId(jobId).orElseThrow(() -> JobManagerException.jobNotFound(jobId))
        ).flatMap(engine -> {
                    Job<?> job = engine.getReferenceView().getEntity();
                    if (!(job.getJobDescriptor().getExtensions() instanceof ServiceJobExt)) {
                        return Observable.error(JobManagerException.notServiceJob(jobId));
                    }
                    return engine.changeReferenceModel(new UpdateServiceJobProcessesAction(engine, serviceJobProcesses));
                }
        );
    }


    @Override
    public Observable<Void> updateJobStatus(String jobId, boolean enabled) {
        return inServiceJob(jobId).flatMap(engine -> {
            Job<ServiceJobExt> serviceJob = engine.getReferenceView().getEntity();
            if (serviceJob.getJobDescriptor().getExtensions().isEnabled() == enabled) {
                return Observable.empty();
            }
            return engine.changeReferenceModel(BasicServiceJobActions.updateJobEnableStatus(engine, enabled, store));
        });
    }

    @Override
    public Observable<Void> killJob(String jobId) {
        return reconciliationFramework.findEngineByRootId(jobId)
                .map(engine -> {
                    Job<?> job = engine.getReferenceView().getEntity();
                    JobState jobState = job.getStatus().getState();
                    if (jobState == JobState.KillInitiated || jobState == JobState.Finished) {
                        return Observable.<Void>error(JobManagerException.jobTerminating(job));
                    }
                    return engine.changeReferenceModel(KillInitiatedActions.initiateJobKillAction(engine, store));
                })
                .orElse(Observable.error(JobManagerException.jobNotFound(jobId)));
    }

    @Override
    public Observable<Void> killTask(String taskId, boolean shrink, String reason) {
        return reconciliationFramework.findEngineByChildId(taskId)
                .map(engineChildPair -> {
                    Task task = engineChildPair.getRight().getEntity();
                    TaskState taskState = task.getStatus().getState();
                    if (taskState == TaskState.KillInitiated || taskState == TaskState.Finished) {
                        return Observable.<Void>error(JobManagerException.taskTerminating(task));
                    }

                    if (shrink) {
                        Job<?> job = engineChildPair.getLeft().getReferenceView().getEntity();
                        if (!(job.getJobDescriptor().getExtensions() instanceof ServiceJobExt)) {
                            return Observable.<Void>error(JobManagerException.notServiceJob(job.getId()));
                        }
                    }
                    ChangeAction killAction = KillInitiatedActions.userInitiateTaskKillAction(
                            engineChildPair.getLeft(), vmService, store, task.getId(), shrink, TaskStatus.REASON_TASK_KILLED, reason
                    );
                    return engineChildPair.getLeft().changeReferenceModel(killAction);
                })
                .orElse(Observable.error(JobManagerException.taskNotFound(taskId)));
    }

    @Override
    public Observable<JobManagerEvent<?>> observeJobs() {
        return toJobManagerEvents(reconciliationFramework.events());
    }

    @Override
    public Observable<JobManagerEvent<?>> observeJob(String jobId) {
        return Observable.fromCallable(() -> reconciliationFramework.findEngineByRootId(jobId))
                .flatMap(engineOpt ->
                        engineOpt.map(engine ->
                                toJobManagerEvents(engine.events())
                        ).orElseGet(() ->
                                Observable.error(JobManagerException.jobNotFound(jobId))
                        ));
    }

    private <E extends JobDescriptor.JobDescriptorExt> Job<E> newJob(JobDescriptor<E> jobDescriptor) {
        return Job.<E>newBuilder()
                .withId(UUID.randomUUID().toString())
                .withJobDescriptor(jobDescriptor)
                .withStatus(JobStatus.newBuilder().withState(JobState.Accepted).build())
                .build();
    }

    private Observable<ReconciliationEngine<JobManagerReconcilerEvent>> inServiceJob(String jobId) {
        return Observable.fromCallable(() ->
                reconciliationFramework.findEngineByRootId(jobId).orElseThrow(() -> JobManagerException.jobNotFound(jobId))
        ).flatMap(engine -> {
            Job<?> job = engine.getReferenceView().getEntity();
            if (!(job.getJobDescriptor().getExtensions() instanceof ServiceJobExt)) {
                return Observable.error(JobManagerException.notServiceJob(jobId));
            }
            return Observable.just(engine);
        });
    }

    private Pair<Job<?>, List<Task>> toJobTasksPair(EntityHolder jobHolder) {
        List<Task> tasks = jobHolder.getChildren().stream().map(childHolder -> (Task) childHolder.getEntity()).collect(Collectors.toList());
        return Pair.of(jobHolder.getEntity(), tasks);
    }

    private static int compareByStatusCreationTime(EntityHolder holder1, EntityHolder holder2) {
        if (holder1.getEntity() instanceof Job) {
            Job job1 = holder1.getEntity();
            Job job2 = holder2.getEntity();
            return Long.compare(job1.getStatus().getTimestamp(), job2.getStatus().getTimestamp());
        }
        Task task1 = holder1.getEntity();
        Task task2 = holder2.getEntity();
        return Long.compare(task1.getStatus().getTimestamp(), task2.getStatus().getTimestamp());
    }

<<<<<<< HEAD
    private Observable<JobManagerEvent<?>> toJobManagerEvents(Observable<JobManagerReconcilerEvent> events) {
        return events
                .map(this::toJobManagerEvent)
                .filter(Optional::isPresent)
                .map(Optional::get);
    }

    private Optional<JobManagerEvent<?>> toJobManagerEvent(JobManagerReconcilerEvent event) {
        if (event instanceof JobNewModelReconcilerEvent) {
            return Optional.of(JobUpdateEvent.newJob(((JobNewModelReconcilerEvent) event).getNewRoot().getEntity()));
        }
        if (event instanceof JobModelUpdateReconcilerEvent) {
            JobModelUpdateReconcilerEvent modelUpdateEvent = (JobModelUpdateReconcilerEvent) event;
            if (modelUpdateEvent.getModelActionHolder().getModel() != Model.Reference) {
                return Optional.empty();
            }
            if (modelUpdateEvent.getChangedEntityHolder().getEntity() instanceof Job) {
                Job<?> changed = modelUpdateEvent.getChangedEntityHolder().getEntity();
                if (modelUpdateEvent.getPreviousEntityHolder().isPresent()) {
                    Job<?> previous = modelUpdateEvent.getPreviousEntityHolder().get().getEntity();
                    return changed.equals(previous)
                            ? Optional.empty()
                            : Optional.of(JobUpdateEvent.jobChange(changed, previous));
                }
                return Optional.of(JobUpdateEvent.jobChange(changed, changed));
            }
            Job job = modelUpdateEvent.getJob();
            Task changed = modelUpdateEvent.getChangedEntityHolder().getEntity();
            if (!modelUpdateEvent.getPreviousEntityHolder().isPresent()) {
                return Optional.of(TaskUpdateEvent.newTask(job, changed));
            }
            Task previous = modelUpdateEvent.getPreviousEntityHolder().get().getEntity();
            return changed.equals(previous)
                    ? Optional.empty()
                    : Optional.of(TaskUpdateEvent.taskChange(job, changed, previous));
        }
        return Optional.empty();
=======
    private boolean isDesiredCapacityInvalid(Capacity targetCapacity, Job<ServiceJobExt> serviceJob) {
        ServiceJobProcesses serviceJobProcesses = serviceJob.getJobDescriptor().getExtensions().getServiceJobProcesses();
        Capacity currentCapacity = serviceJob.getJobDescriptor().getExtensions().getCapacity();
        return (serviceJobProcesses.isDisableIncreaseDesired() && targetCapacity.getDesired() > currentCapacity.getDesired()) ||
                (serviceJobProcesses.isDisableDecreaseDesired() && targetCapacity.getDesired() < currentCapacity.getDesired());

>>>>>>> d6e33a01
    }
}<|MERGE_RESOLUTION|>--- conflicted
+++ resolved
@@ -65,7 +65,6 @@
 import io.netflix.titus.common.util.tuple.Pair;
 import io.netflix.titus.master.VirtualMachineMasterService;
 import io.netflix.titus.master.jobmanager.service.common.V3QueueableTask;
-<<<<<<< HEAD
 import io.netflix.titus.master.jobmanager.service.common.action.task.BasicJobActions;
 import io.netflix.titus.master.jobmanager.service.common.action.task.BasicTaskActions;
 import io.netflix.titus.master.jobmanager.service.common.action.task.KillInitiatedActions;
@@ -74,15 +73,6 @@
 import io.netflix.titus.master.jobmanager.service.event.JobModelReconcilerEvent.JobModelUpdateReconcilerEvent;
 import io.netflix.titus.master.jobmanager.service.event.JobModelReconcilerEvent.JobNewModelReconcilerEvent;
 import io.netflix.titus.master.jobmanager.service.service.action.BasicServiceJobActions;
-=======
-import io.netflix.titus.master.jobmanager.service.common.action.job.InitiateJobKillAction;
-import io.netflix.titus.master.jobmanager.service.common.action.task.InitiateTaskKillAction;
-import io.netflix.titus.master.jobmanager.service.common.action.task.TaskChangeAction;
-import io.netflix.titus.master.jobmanager.service.common.action.task.TaskChangeAfterStoreAction;
-import io.netflix.titus.master.jobmanager.service.service.action.UpdateJobCapacityAction;
-import io.netflix.titus.master.jobmanager.service.service.action.UpdateJobStatusAction;
-import io.netflix.titus.master.jobmanager.service.service.action.UpdateServiceJobProcessesAction;
->>>>>>> d6e33a01
 import io.netflix.titus.master.scheduler.SchedulingService;
 import io.netflix.titus.master.service.management.ApplicationSlaManagementService;
 import io.netflix.titus.runtime.endpoint.v3.grpc.TaskAttributes;
@@ -103,8 +93,6 @@
     public static final String BATCH_RESOLVER = "batchResolver";
     public static final String SERVICE_RESOLVER = "serviceResolver";
 
-    private static final long RECONCILER_IDLE_TIMEOUT_MS = 1_000;
-    private static final long RECONCILER_ACTIVE_TIMEOUT_MS = 50;
     private static final long RECONCILER_SHUTDOWN_TIMEOUT_MS = 30_000;
     private static final int MAX_RETRIEVE_TASK_CONCURRENCY = 1_000;
 
@@ -360,47 +348,29 @@
 
     @Override
     public Observable<Void> updateJobCapacity(String jobId, Capacity capacity) {
-<<<<<<< HEAD
         return inServiceJob(jobId).flatMap(engine -> {
-            Job<ServiceJobExt> serviceJob = engine.getReferenceView().getEntity();
-            if (serviceJob.getJobDescriptor().getExtensions().getCapacity().equals(capacity)) {
-                return Observable.empty();
-            }
-            return engine.changeReferenceModel(BasicServiceJobActions.updateJobCapacityAction(engine, capacity, store));
-        });
-=======
-        return Observable.fromCallable(() ->
-                reconciliationFramework.findEngineByRootId(jobId).orElseThrow(() -> JobManagerException.jobNotFound(jobId))
-        ).flatMap(engine -> {
+                    Job<ServiceJobExt> serviceJob = engine.getReferenceView().getEntity();
+                    if (serviceJob.getJobDescriptor().getExtensions().getCapacity().equals(capacity)) {
+                        return Observable.empty();
+                    }
+                    if (isDesiredCapacityInvalid(capacity, serviceJob)) {
+                        return Observable.error(JobManagerException.invalidDesiredCapacity(jobId, capacity.getDesired(),
+                                serviceJob.getJobDescriptor().getExtensions().getServiceJobProcesses()));
+                    }
+                    return engine.changeReferenceModel(BasicServiceJobActions.updateJobCapacityAction(engine, capacity, store));
+                }
+        );
+    }
+
+
+    @Override
+    public Observable<Void> updateServiceJobProcesses(String jobId, ServiceJobProcesses serviceJobProcesses) {
+        return inServiceJob(jobId).flatMap(engine -> {
                     Job<?> job = engine.getReferenceView().getEntity();
                     if (!(job.getJobDescriptor().getExtensions() instanceof ServiceJobExt)) {
                         return Observable.error(JobManagerException.notServiceJob(jobId));
                     }
-
-                    Job<ServiceJobExt> serviceJob = (Job<ServiceJobExt>) job;
-                    if (isDesiredCapacityInvalid(capacity, serviceJob)) {
-                        return Observable.error(JobManagerException.invalidDesiredCapacity(jobId, capacity.getDesired(),
-                                serviceJob.getJobDescriptor().getExtensions().getServiceJobProcesses()));
-                    }
-
-
-                    return engine.changeReferenceModel(new UpdateJobCapacityAction(engine, capacity));
-                }
-        );
->>>>>>> d6e33a01
-    }
-
-
-    @Override
-    public Observable<Void> updateServiceJobProcesses(String jobId, ServiceJobProcesses serviceJobProcesses) {
-        return Observable.fromCallable(() ->
-                reconciliationFramework.findEngineByRootId(jobId).orElseThrow(() -> JobManagerException.jobNotFound(jobId))
-        ).flatMap(engine -> {
-                    Job<?> job = engine.getReferenceView().getEntity();
-                    if (!(job.getJobDescriptor().getExtensions() instanceof ServiceJobExt)) {
-                        return Observable.error(JobManagerException.notServiceJob(jobId));
-                    }
-                    return engine.changeReferenceModel(new UpdateServiceJobProcessesAction(engine, serviceJobProcesses));
+                    return engine.changeReferenceModel(BasicServiceJobActions.updateServiceJobProcesses(engine, serviceJobProcesses, store));
                 }
         );
     }
@@ -507,7 +477,6 @@
         return Long.compare(task1.getStatus().getTimestamp(), task2.getStatus().getTimestamp());
     }
 
-<<<<<<< HEAD
     private Observable<JobManagerEvent<?>> toJobManagerEvents(Observable<JobManagerReconcilerEvent> events) {
         return events
                 .map(this::toJobManagerEvent)
@@ -545,13 +514,13 @@
                     : Optional.of(TaskUpdateEvent.taskChange(job, changed, previous));
         }
         return Optional.empty();
-=======
+    }
+
     private boolean isDesiredCapacityInvalid(Capacity targetCapacity, Job<ServiceJobExt> serviceJob) {
         ServiceJobProcesses serviceJobProcesses = serviceJob.getJobDescriptor().getExtensions().getServiceJobProcesses();
         Capacity currentCapacity = serviceJob.getJobDescriptor().getExtensions().getCapacity();
         return (serviceJobProcesses.isDisableIncreaseDesired() && targetCapacity.getDesired() > currentCapacity.getDesired()) ||
                 (serviceJobProcesses.isDisableDecreaseDesired() && targetCapacity.getDesired() < currentCapacity.getDesired());
 
->>>>>>> d6e33a01
     }
 }