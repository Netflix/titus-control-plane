--- conflicted
+++ resolved
@@ -16,9 +16,9 @@
 
 package com.netflix.titus.master.jobmanager.service.common.action.task;
 
-import java.util.List;
 import java.util.Map;
 import java.util.Optional;
+import java.util.Set;
 
 import com.netflix.titus.api.jobmanager.model.CallMetadata;
 import com.netflix.titus.api.jobmanager.model.job.Job;
@@ -61,14 +61,10 @@
                 });
     }
 
-<<<<<<< HEAD
     /**
-     * Update the disruption budget of a job.
+     * Update job disruption budet.
      */
-    public static ChangeAction updateJobDisruptionBudget(ReconciliationEngine<JobManagerReconcilerEvent> engine, DisruptionBudget disruptionBudget, JobStore jobStore) {
-=======
     public static ChangeAction updateJobDisruptionBudget(ReconciliationEngine<JobManagerReconcilerEvent> engine, DisruptionBudget disruptionBudget, JobStore jobStore, CallMetadata callMetadata) {
->>>>>>> 204853d7
         return TitusChangeAction.newAction("updateDisruptionBudget")
                 .id(engine.getReferenceView().getId())
                 .trigger(V3JobOperations.Trigger.API)
@@ -87,7 +83,7 @@
     /**
      * Update the attributes of a job. This will either create new attributes or replacing an existing ones with the same key.
      */
-    public static ChangeAction updateJobAttributes(ReconciliationEngine<JobManagerReconcilerEvent> engine, Map<String, String> attributes, JobStore jobStore) {
+    public static ChangeAction updateJobAttributes(ReconciliationEngine<JobManagerReconcilerEvent> engine, Map<String, String> attributes, JobStore jobStore, CallMetadata callMetadata) {
         return TitusChangeAction.newAction("updateJobAttributes")
                 .id(engine.getReferenceView().getId())
                 .trigger(V3JobOperations.Trigger.API)
@@ -105,7 +101,7 @@
     /**
      * Delete the attributes of a job with the specified key names.
      */
-    public static ChangeAction deleteJobAttributes(ReconciliationEngine<JobManagerReconcilerEvent> engine, List<String> keys, JobStore jobStore) {
+    public static ChangeAction deleteJobAttributes(ReconciliationEngine<JobManagerReconcilerEvent> engine, Set<String> keys, JobStore jobStore, CallMetadata callMetadata) {
         return TitusChangeAction.newAction("updateJobAttributes")
                 .id(engine.getReferenceView().getId())
                 .trigger(V3JobOperations.Trigger.API)
@@ -114,7 +110,7 @@
                     Job<?> job = engine.getReferenceView().getEntity();
                     Job<?> updatedJob = JobFunctions.deleteJobAttributes(job, keys);
 
-                    TitusModelAction modelAction = TitusModelAction.newModelUpdate(self).jobUpdate(jobHolder -> jobHolder.setEntity(updatedJob));
+                    TitusModelAction modelAction = TitusModelAction.newModelUpdate(self).jobUpdate(jobHolder -> jobHolder.setEntity(updatedJob).addTag(JobManagerConstants.JOB_MANAGER_ATTRIBUTE_CALLMETADATA, callMetadata));
 
                     return jobStore.updateJob(updatedJob).andThen(Observable.just(ModelActionHolder.referenceAndStore(modelAction)));
                 });
