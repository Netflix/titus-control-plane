--- conflicted
+++ resolved
@@ -112,11 +112,7 @@
     private static final Logger logger = LoggerFactory.getLogger(DefaultSchedulingService.class);
 
     private static final String METRIC_SLA_UPDATES = METRIC_SCHEDULING_SERVICE + "slaUpdates";
-<<<<<<< HEAD
-=======
     private static final String METRIC_SCHEDULING_ITERATION_LATENCY = METRIC_SCHEDULING_SERVICE + "schedulingIterationLatency";
-    private static final long STORE_UPDATE_TIMEOUT_MS = 5_000;
->>>>>>> 56c0b7e4
     private static final long vmCurrentStatesCheckIntervalMillis = 10_000L;
     private static final long MAX_DELAY_MILLIS_BETWEEN_SCHEDULING_ITERATIONS = 5_000L;
 
@@ -170,7 +166,6 @@
     private final Timer recordTaskPlacementLatencyTimer;
     private final Timer mesosLatencyTimer;
 
-    private final AtomicLong totalSchedulingIterationRecordLatency;
     private final AtomicLong totalSchedulingIterationMesosLatency;
     private final AtomicLong lastFenzoSchedulingIterationStart;
 
@@ -353,7 +348,6 @@
         recordTaskPlacementLatencyTimer = registry.timer(METRIC_SCHEDULING_ITERATION_LATENCY, "section", "recordTaskPlacement");
         mesosLatencyTimer = registry.timer(METRIC_SCHEDULING_ITERATION_LATENCY, "section", "mesos");
 
-        totalSchedulingIterationRecordLatency = new AtomicLong();
         totalSchedulingIterationMesosLatency = new AtomicLong();
         lastFenzoSchedulingIterationStart = new AtomicLong();
 
@@ -588,7 +582,6 @@
 
     private void schedulingResultsHandler(SchedulingResult schedulingResult) {
         long callbackStart = titusRuntime.getClock().wallTime();
-        totalSchedulingIterationRecordLatency.set(0);
         totalSchedulingIterationMesosLatency.set(0);
 
         // the time between the start of a fenzo scheduling iteration and when this callback is called is considered the fenzo latency.
@@ -611,7 +604,9 @@
         int assignedDuringSchedulingResult = 0;
         int failedTasksDuringSchedulingResult = 0;
 
+        long recordingStart = titusRuntime.getClock().wallTime();
         List<Pair<List<VirtualMachineLease>, List<Protos.TaskInfo>>> taskInfos = taskPlacementRecorder.record(schedulingResult);
+        recordTaskPlacementLatencyTimer.record(titusRuntime.getClock().wallTime() - recordingStart, TimeUnit.MILLISECONDS);
         taskInfos.forEach(ts -> launchTasks(ts.getLeft(), ts.getRight()));
         assignedDuringSchedulingResult += taskInfos.stream().mapToInt(p -> p.getRight().size()).sum();
 
@@ -645,106 +640,10 @@
         totalActiveAgents.set(schedulingResult.getTotalVMsCount());
         fenzoSchedulingResultLatencyTimer.record(schedulingResult.getRuntime(), TimeUnit.MILLISECONDS);
         fenzoCallbackLatencyTimer.record(titusRuntime.getClock().wallTime() - callbackStart, TimeUnit.MILLISECONDS);
-        recordTaskPlacementLatencyTimer.record(totalSchedulingIterationRecordLatency.get(), TimeUnit.MILLISECONDS);
         mesosLatencyTimer.record(totalSchedulingIterationMesosLatency.get(), TimeUnit.MILLISECONDS);
     }
 
-<<<<<<< HEAD
     private void launchTasks(List<VirtualMachineLease> leases, List<Protos.TaskInfo> taskInfoList) {
-=======
-    private void launchTasks(Collection<TaskAssignmentResult> requests, List<VirtualMachineLease> leases) {
-        final List<Protos.TaskInfo> taskInfoList = new LinkedList<>();
-
-        long recordStartTime = titusRuntime.getClock().wallTime();
-        try {
-            for (TaskAssignmentResult assignmentResult : requests) {
-                List<ConsumeResult> consumeResults = assignmentResult.getrSets();
-                TitusQueuableTask task = (TitusQueuableTask) assignmentResult.getRequest();
-
-                boolean taskFound;
-                ConsumeResult consumeResult = consumeResults.get(0);
-                if (JobFunctions.isV2Task(task.getId())) {
-                    final JobMgr jobMgr = v2JobOperations.getJobMgrFromTaskId(task.getId());
-                    taskFound = jobMgr != null;
-                    if (taskFound) {
-                        final VirtualMachineLease lease = leases.get(0);
-                        try {
-                            taskInfoList.add(jobMgr.setLaunchedAndCreateTaskInfo(task, lease.hostname(), getAttributesMap(lease), lease.getOffer().getSlaveId(),
-                                    consumeResult, assignmentResult.getAssignedPorts()));
-                        } catch (InvalidJobStateChangeException | InvalidJobException e) {
-                            logger.warn("Not launching task due to error setting state to launched for " + task.getId() + " - " +
-                                    e.getMessage());
-                        } catch (Exception e) {
-                            // unexpected error creating task info
-                            String msg = "fatal error creating taskInfo for " + task.getId() + ": " + e.getMessage();
-                            logger.warn("Killing job " + jobMgr.getJobId() + ": " + msg, e);
-                            jobMgr.killJob("SYSTEM", msg);
-                        }
-                    }
-                } else { // V3 task
-                    Optional<Pair<Job<?>, Task>> v3JobAndTask = v3JobOperations.findTaskById(task.getId());
-                    taskFound = v3JobAndTask.isPresent();
-                    if (taskFound) {
-                        Job v3Job = v3JobAndTask.get().getLeft();
-                        Task v3Task = v3JobAndTask.get().getRight();
-                        final VirtualMachineLease lease = leases.get(0);
-                        try {
-                            Map<String, String> attributesMap = getAttributesMap(lease);
-
-                            fitInjection.ifPresent(i -> i.beforeImmediate("storeLaunchConfiguration"));
-                            boolean completedInTime = false;
-                            Throwable recordTaskError = null;
-                            Optional<String> executorUriOverrideOpt = JobManagerUtil.getExecutorUriOverride(config, attributesMap);
-                            try {
-                                completedInTime = v3JobOperations.recordTaskPlacement(
-                                        task.getId(),
-                                        oldTask -> JobManagerUtil.newTaskLaunchConfigurationUpdater(
-                                                masterConfiguration.getHostZoneAttributeName(), lease, consumeResult,
-                                                executorUriOverrideOpt, attributesMap
-                                        ).apply(oldTask)
-                                ).await(STORE_UPDATE_TIMEOUT_MS, TimeUnit.MILLISECONDS);
-                            } catch (Exception e) {
-                                recordTaskError = ExceptionExt.unpackRuntimeException(e);
-                            }
-
-                            Protos.TaskInfo taskInfo = v3TaskInfoFactory.newTaskInfo(
-                                    task, v3Job, v3Task, lease.hostname(), attributesMap, lease.getOffer().getSlaveId(),
-                                    consumeResult, executorUriOverrideOpt);
-
-                            fitInjection.ifPresent(i -> i.afterImmediate("storeLaunchConfiguration"));
-
-                            if (recordTaskError != null) {
-                                if (JobManagerException.hasErrorCode(recordTaskError, JobManagerException.ErrorCode.UnexpectedTaskState)) {
-                                    logger.info("Not launching task, as it is no longer in Accepted state (probably killed): {}", v3Task.getId());
-                                } else {
-                                    logger.info("Not launching task due to model update failure: {}", v3Task.getId(), recordTaskError);
-                                    killBrokenTask(task, "model update error: " + recordTaskError.getMessage());
-                                }
-                            } else if (completedInTime) {
-                                taskInfoList.add(taskInfo);
-                            } else {
-                                killBrokenTask(task, "store update timeout");
-                                logger.error("Timed out during writing task {} (job {}) status update to the store", task.getId(), v3Job.getId());
-                            }
-                        } catch (Exception e) {
-                            killBrokenTask(task, e.toString());
-                            logger.error("Fatal error when creating TaskInfo for task: {}", task.getId(), e);
-                        }
-                    }
-                }
-                if (!taskFound) {
-                    // job must have been terminated, remove task from Fenzo
-                    logger.warn("Rejecting assignment and removing task after not finding jobMgr for task: " + task.getId());
-                    schedulingService.removeTask(task.getId(), task.getQAttributes(), assignmentResult.getHostname());
-                }
-            }
-        } finally {
-            long recordLatency = titusRuntime.getClock().wallTime() - recordStartTime;
-            totalSchedulingIterationRecordLatency.addAndGet(recordLatency);
-            logger.info("Recorded task placement decisions in JobManager in {}ms: tasks={}, offers={}", recordLatency, requests.size(), leases.size());
-        }
-
->>>>>>> 56c0b7e4
         long mesosStartTime = titusRuntime.getClock().wallTime();
         if (taskInfoList.isEmpty()) {
             try {
