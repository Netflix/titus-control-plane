--- conflicted
+++ resolved
@@ -19,6 +19,7 @@
 import java.util.List;
 import java.util.Map;
 import java.util.Optional;
+import java.util.Set;
 import java.util.UUID;
 import java.util.function.Function;
 import java.util.function.Predicate;
@@ -30,6 +31,7 @@
 
 import com.netflix.titus.api.FeatureActivationConfiguration;
 import com.netflix.titus.api.jobmanager.TaskAttributes;
+import com.netflix.titus.api.jobmanager.model.CallMetadata;
 import com.netflix.titus.api.jobmanager.model.job.Capacity;
 import com.netflix.titus.api.jobmanager.model.job.Job;
 import com.netflix.titus.api.jobmanager.model.job.JobCompatibility;
@@ -77,7 +79,6 @@
 import com.netflix.titus.master.jobmanager.service.service.action.MoveTaskBetweenJobsAction;
 import com.netflix.titus.master.mesos.VirtualMachineMasterService;
 import com.netflix.titus.master.service.management.ManagementSubsystemInitializer;
-import com.netflix.titus.api.jobmanager.model.CallMetadata;
 import com.netflix.titus.runtime.endpoint.v3.grpc.V3GrpcModelConverters;
 import org.slf4j.Logger;
 import org.slf4j.LoggerFactory;
@@ -371,31 +372,27 @@
     }
 
     @Override
-<<<<<<< HEAD
-    public Mono<Void> updateJobAttributes(String jobId, Map<String, String> attributes) {
+    public Mono<Void> updateJobAttributes(String jobId, Map<String, String> attributes, CallMetadata callMetadata) {
         return Mono.fromCallable(() ->
                 reconciliationFramework.findEngineByRootId(jobId).orElseThrow(() -> JobManagerException.jobNotFound(jobId))
         ).flatMap(engine -> {
-            Observable<Void> observableAction = engine.changeReferenceModel(BasicJobActions.updateJobAttributes(engine, attributes, store));
+            Observable<Void> observableAction = engine.changeReferenceModel(BasicJobActions.updateJobAttributes(engine, attributes, store, callMetadata));
             return ReactorExt.toMono(observableAction);
         });
     }
 
     @Override
-    public Mono<Void> deleteJobAttributes(String jobId, List<String> keys) {
+    public Mono<Void> deleteJobAttributes(String jobId, Set<String> keys, CallMetadata callMetadata) {
         return Mono.fromCallable(() ->
                 reconciliationFramework.findEngineByRootId(jobId).orElseThrow(() -> JobManagerException.jobNotFound(jobId))
         ).flatMap(engine -> {
-            Observable<Void> observableAction = engine.changeReferenceModel(BasicJobActions.deleteJobAttributes(engine, keys, store));
+            Observable<Void> observableAction = engine.changeReferenceModel(BasicJobActions.deleteJobAttributes(engine, keys, store, callMetadata));
             return ReactorExt.toMono(observableAction);
         });
     }
 
     @Override
-    public Observable<Void> killJob(String jobId, String reason) {
-=======
     public Observable<Void> killJob(String jobId, String reason, CallMetadata callMetadata) {
->>>>>>> 204853d7
         return reconciliationFramework.findEngineByRootId(jobId)
                 .map(engine -> {
                     Job<?> job = engine.getReferenceView().getEntity();
