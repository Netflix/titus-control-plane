--- conflicted
+++ resolved
@@ -15,13 +15,9 @@
 import com.netflix.fenzo.SchedulingResult;
 import com.netflix.fenzo.TaskAssignmentResult;
 import com.netflix.fenzo.TaskRequest;
-<<<<<<< HEAD
 import com.netflix.fenzo.VMResource;
 import com.netflix.fenzo.plugins.ExclusiveHostConstraint;
-=======
 import com.netflix.fenzo.queues.QueuableTask;
-import com.netflix.titus.api.model.Tier;
->>>>>>> a81f27d7
 import com.netflix.titus.common.runtime.TitusRuntime;
 import com.netflix.titus.common.util.CollectionsExt;
 import com.netflix.titus.common.util.StringExt;
@@ -36,8 +32,6 @@
 import org.slf4j.Logger;
 import org.slf4j.LoggerFactory;
 
-import static com.netflix.titus.master.scheduler.SchedulerUtils.getTier;
-
 class TaskPlacementFailureClassifier {
 
     private static final Logger logger = LoggerFactory.getLogger("TaskPlacementFailureLog");
@@ -101,7 +95,6 @@
     private void process(TaskRequest taskRequest,
                          List<TaskAssignmentResult> assignmentResults,
                          Map<FailureKind, List<TaskPlacementFailure>> resultCollector) {
-<<<<<<< HEAD
 
         if (!processNoActiveAgent(taskRequest, assignmentResults, resultCollector)
                 && !processAboveCapacityLimit(taskRequest, assignmentResults, resultCollector)
@@ -109,29 +102,7 @@
                 && !processLaunchGuard(taskRequest, assignmentResults, resultCollector)
                 && !processJobHardConstraints(taskRequest, assignmentResults, resultCollector)) {
             resultCollector.computeIfAbsent(FailureKind.Unrecognized, k -> new ArrayList<>()).add(
-                    new TaskPlacementFailure(taskRequest.getId(), FailureKind.Unrecognized, -1, buildRawDataMap(taskRequest, assignmentResults))
-=======
-        Tier tier = getTier((QueuableTask) taskRequest);
-        if (!hasActiveAgents(assignmentResults)) {
-            resultCollector.computeIfAbsent(FailureKind.NoActiveAgents, k -> new ArrayList<>()).add(
-                    new TaskPlacementFailure(taskRequest.getId(), FailureKind.NoActiveAgents, "", tier, -1)
-            );
-        } else if (isAboveCapacityLimit(assignmentResults)) {
-            resultCollector.computeIfAbsent(FailureKind.NoActiveAgents, k -> new ArrayList<>()).add(
-                    new TaskPlacementFailure(taskRequest.getId(), FailureKind.AboveCapacityLimit, "", tier, -1)
-            );
-        } else if (isAllAgentsFull(assignmentResults)) {
-            resultCollector.computeIfAbsent(FailureKind.NoActiveAgents, k -> new ArrayList<>()).add(
-                    new TaskPlacementFailure(taskRequest.getId(), FailureKind.AllAgentsFull, "", tier, -1)
-            );
-        } else if (isTooLargeToFit(assignmentResults)) {
-            resultCollector.computeIfAbsent(FailureKind.NoActiveAgents, k -> new ArrayList<>()).add(
-                    new TaskPlacementFailure(taskRequest.getId(), FailureKind.TooLargeToFit, "", tier, -1)
-            );
-        } else if (!processLaunchGuard(assignmentResults, resultCollector) && !processJobHardConstraints(assignmentResults, resultCollector)) {
-            resultCollector.computeIfAbsent(FailureKind.NoActiveAgents, k -> new ArrayList<>()).add(
-                    new TaskPlacementFailure(taskRequest.getId(), FailureKind.Unrecognized, "", tier, -1)
->>>>>>> a81f27d7
+                    new TaskPlacementFailure(taskRequest.getId(), FailureKind.Unrecognized, -1, SchedulerUtils.getTier((QueuableTask) taskRequest), buildRawDataMap(taskRequest, assignmentResults))
             );
         }
     }
@@ -143,7 +114,7 @@
             }
         }
         resultCollector.computeIfAbsent(FailureKind.NoActiveAgents, k -> new ArrayList<>()).add(
-                new TaskPlacementFailure(taskRequest.getId(), FailureKind.NoActiveAgents, -1, buildRawDataMap(taskRequest, assignmentResults))
+                new TaskPlacementFailure(taskRequest.getId(), FailureKind.NoActiveAgents, -1, SchedulerUtils.getTier((QueuableTask) taskRequest), buildRawDataMap(taskRequest, assignmentResults))
         );
         return true;
     }
@@ -156,7 +127,7 @@
                         String message = assignmentFailure.getMessage();
                         if (message != null && message.contains("No guaranteed capacity left for queue")) {
                             resultCollector.computeIfAbsent(FailureKind.AboveCapacityLimit, k -> new ArrayList<>()).add(
-                                    new TaskPlacementFailure(taskRequest.getId(), FailureKind.AboveCapacityLimit, -1, buildRawDataMap(taskRequest, assignmentResults))
+                                    new TaskPlacementFailure(taskRequest.getId(), FailureKind.AboveCapacityLimit, -1, SchedulerUtils.getTier((QueuableTask) taskRequest), buildRawDataMap(taskRequest, assignmentResults))
                             );
                             return true;
                         }
@@ -183,7 +154,7 @@
             }
         }
         resultCollector.computeIfAbsent(FailureKind.TooLargeToFit, k -> new ArrayList<>()).add(
-                new TaskPlacementFailure(taskRequest.getId(), FailureKind.TooLargeToFit, count, buildRawDataMap(taskRequest, assignmentResults))
+                new TaskPlacementFailure(taskRequest.getId(), FailureKind.TooLargeToFit, count, SchedulerUtils.getTier((QueuableTask) taskRequest), buildRawDataMap(taskRequest, assignmentResults))
         );
 
         return true;
@@ -201,7 +172,7 @@
         }
 
         resultCollector.computeIfAbsent(FailureKind.LaunchGuard, k -> new ArrayList<>()).add(
-                new TaskPlacementFailure(taskRequest.getId(), FailureKind.LaunchGuard, count, buildRawDataMap(taskRequest, assignmentResults))
+                new TaskPlacementFailure(taskRequest.getId(), FailureKind.LaunchGuard, count, SchedulerUtils.getTier((QueuableTask) taskRequest), buildRawDataMap(taskRequest, assignmentResults))
         );
 
         return true;
@@ -220,7 +191,7 @@
         }
 
         resultCollector.computeIfAbsent(FailureKind.JobHardConstraint, k -> new ArrayList<>()).add(
-                new JobHardConstraintPlacementFailure(taskRequest.getId(), count, hardConstraints, buildRawDataMap(taskRequest, assignmentResults))
+                new JobHardConstraintPlacementFailure(taskRequest.getId(), count, hardConstraints, SchedulerUtils.getTier((QueuableTask) taskRequest), buildRawDataMap(taskRequest, assignmentResults))
         );
 
         return true;
