--- conflicted
+++ resolved
@@ -141,27 +141,27 @@
         return this;
     }
 
-<<<<<<< HEAD
+    public TaskScenarioBuilder evictTask() {
+        String taskId = getTask().getId();
+        logger.info("[{}] Evicting task {} of job {}...", discoverActiveTest(), taskId, jobScenarioBuilder.getJobId());
+        Stopwatch stopWatch = Stopwatch.createStarted();
+
+        evictionClient.terminateTask(TaskTerminateRequest.newBuilder().setTaskId(taskId).setReason("Test").build());
+
+        logger.info("[{}] Task {} evicted in {}[ms]", discoverActiveTest(), taskId, stopWatch.elapsed(TimeUnit.MILLISECONDS));
+        return this;
+    }
+
     public TaskScenarioBuilder moveTask(String targetJobId) {
         String taskId = getTask().getId();
         logger.info("[{}] Moving task to another job...", discoverActiveTest(), taskId, jobScenarioBuilder.getJobId());
         Stopwatch stopWatch = Stopwatch.createStarted();
 
         TestStreamObserver<Empty> responseObserver = new TestStreamObserver<>();
-        client.moveTask(TaskMoveRequest.newBuilder().setTaskId(taskId).setTargetJobId(targetJobId).build(), responseObserver);
+        jobClient.moveTask(TaskMoveRequest.newBuilder().setTaskId(taskId).setTargetJobId(targetJobId).build(), responseObserver);
         rethrow(() -> responseObserver.awaitDone(TIMEOUT_MS, TimeUnit.MILLISECONDS));
 
         logger.info("[{}] Task {} moved to job {} in {}[ms]", discoverActiveTest(), taskId, targetJobId, stopWatch.elapsed(TimeUnit.MILLISECONDS));
-=======
-    public TaskScenarioBuilder evictTask() {
-        String taskId = getTask().getId();
-        logger.info("[{}] Evicting task {} of job {}...", discoverActiveTest(), taskId, jobScenarioBuilder.getJobId());
-        Stopwatch stopWatch = Stopwatch.createStarted();
-
-        evictionClient.terminateTask(TaskTerminateRequest.newBuilder().setTaskId(taskId).setReason("Test").build());
-
-        logger.info("[{}] Task {} evicted in {}[ms]", discoverActiveTest(), taskId, stopWatch.elapsed(TimeUnit.MILLISECONDS));
->>>>>>> aebc364e
         return this;
     }
 
