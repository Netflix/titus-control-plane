--- conflicted
+++ resolved
@@ -207,10 +207,6 @@
                                                                                          Object attributeValue) {
         return jobDescriptor.toBuilder()
                 .withContainer(jobDescriptor.getContainer().toBuilder()
-<<<<<<< HEAD
-                        .withAttributes(CollectionsExt.copyAndAdd(jobDescriptor.getContainer().getAttributes(), attributeName, "" + attributeValue))
-                        .build()).build();
-=======
                         .withAttributes(CollectionsExt.copyAndAdd(
                                 jobDescriptor.getContainer().getAttributes(), attributeName, "" + attributeValue))
                         .build()
@@ -224,7 +220,6 @@
         return job.toBuilder()
                 .withJobDescriptor(appendContainerAttribute(job.getJobDescriptor(), attributeName, attributeValue))
                 .build();
->>>>>>> e1ce729a
     }
 
     public static <E extends JobDescriptorExt> JobDescriptor<E> appendHardConstraint(JobDescriptor<E> jobDescriptor,
