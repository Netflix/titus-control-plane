--- conflicted
+++ resolved
@@ -47,13 +47,9 @@
         TaskTerminating,
         InvalidContainerResources,
         InvalidDesiredCapacity,
-<<<<<<< HEAD
-        V2EngineTurnedOff,
         BelowMinCapacity,
         AboveMaxCapacity,
         SameJobIds,
-=======
->>>>>>> aebc364e
     }
 
     private final ErrorCode errorCode;
