/*
 * Copyright 2018 Netflix, Inc.
 *
 * Licensed under the Apache License, Version 2.0 (the "License");
 * you may not use this file except in compliance with the License.
 * You may obtain a copy of the License at
 *
 *     http://www.apache.org/licenses/LICENSE-2.0
 *
 * Unless required by applicable law or agreed to in writing, software
 * distributed under the License is distributed on an "AS IS" BASIS,
 * WITHOUT WARRANTIES OR CONDITIONS OF ANY KIND, either express or implied.
 * See the License for the specific language governing permissions and
 * limitations under the License.
 */

package com.netflix.titus.runtime.connector.eviction;

import java.util.Collections;
import java.util.Map;
import java.util.Optional;

import com.netflix.titus.api.eviction.model.EvictionQuota;
import com.netflix.titus.api.eviction.service.EvictionException;
import com.netflix.titus.api.eviction.service.ReadOnlyEvictionOperations;
import com.netflix.titus.api.model.Tier;
import com.netflix.titus.api.model.reference.Reference;
import com.netflix.titus.api.model.reference.TierReference;
import com.netflix.titus.common.util.CollectionsExt;

import static com.netflix.titus.common.util.CollectionsExt.copyAndAdd;

/**
 * TODO Removed job cleanup (not critical, as forced reconnects and the snapshot rebuild will do the work).
 */
public class EvictionDataSnapshot {

<<<<<<< HEAD
    private final String snapshotId;
=======
    private static final EvictionDataSnapshot EMPTY = new EvictionDataSnapshot(
            EvictionQuota.systemQuota(0, "Empty"),
            Collections.emptyMap(),
            Collections.emptyMap(),
            Collections.emptyMap()
    );

>>>>>>> 06b9a940
    private final EvictionQuota systemEvictionQuota;
    private final Map<Tier, EvictionQuota> tierEvictionQuotas;
    private final Map<String, EvictionQuota> capacityGroupEvictionQuotas;
    private final Map<String, EvictionQuota> jobEvictionQuotas;

    public EvictionDataSnapshot(String snapshotId,
                                EvictionQuota systemEvictionQuota,
                                Map<Tier, EvictionQuota> tierEvictionQuotas,
                                Map<String, EvictionQuota> capacityGroupEvictionQuotas,
                                Map<String, EvictionQuota> jobEvictionQuotas) {
        this.snapshotId = snapshotId;
        this.systemEvictionQuota = systemEvictionQuota;
        this.tierEvictionQuotas = tierEvictionQuotas;
        this.capacityGroupEvictionQuotas = capacityGroupEvictionQuotas;
        this.jobEvictionQuotas = jobEvictionQuotas;
    }

    public String getSnapshotId() {
        return snapshotId;
    }

    public EvictionQuota getSystemEvictionQuota() {
        return systemEvictionQuota;
    }

    public EvictionQuota getEvictionQuota(Reference reference) {
        switch (reference.getLevel()) {
            case System:
                return systemEvictionQuota;
            case Tier:
                return tierEvictionQuotas.get(Tier.valueOf(reference.getName()));
            case CapacityGroup:
                return capacityGroupEvictionQuotas.computeIfAbsent(reference.getName(), c -> EvictionQuota.newBuilder()
                        .withReference(Reference.capacityGroup(c))
                        .withQuota(ReadOnlyEvictionOperations.VERY_HIGH_QUOTA)
                        .withMessage("Not supported yet")
                        .build()
                );
            case Job:
                EvictionQuota jobEvictionQuota = jobEvictionQuotas.get(reference.getName());
                if (jobEvictionQuota == null) {
                    throw EvictionException.noQuotaFound(reference);
                }
                return jobEvictionQuota;
            case Task:
                throw new IllegalStateException("not implemented yet");
        }
        throw new IllegalStateException("Unknown reference type: " + reference.getLevel());
    }

    public Optional<EvictionQuota> findEvictionQuota(Reference reference) {
        switch (reference.getLevel()) {
            case System:
            case Tier:
            case CapacityGroup:
                return Optional.of(getEvictionQuota(reference));
            case Job:
                return Optional.ofNullable(jobEvictionQuotas.get(reference.getName()));
            case Task:
                throw new IllegalStateException("not implemented yet");
        }
        throw new IllegalStateException("Unknown reference type: " + reference.getLevel());
    }

    public Optional<EvictionDataSnapshot> updateEvictionQuota(EvictionQuota quota) {
        switch (quota.getReference().getLevel()) {
            case System:
                return Optional.of(new EvictionDataSnapshot(
                        snapshotId,
                        quota,
                        this.tierEvictionQuotas,
                        this.capacityGroupEvictionQuotas,
                        jobEvictionQuotas
                ));
            case Tier:
                return Optional.of(new EvictionDataSnapshot(
                        snapshotId,
                        this.systemEvictionQuota,
                        copyAndAdd(this.tierEvictionQuotas, ((TierReference) quota.getReference()).getTier(), quota),
                        this.capacityGroupEvictionQuotas,
                        jobEvictionQuotas
                ));
            case CapacityGroup:
                return Optional.of(new EvictionDataSnapshot(
                        snapshotId,
                        this.systemEvictionQuota,
                        this.tierEvictionQuotas,
                        copyAndAdd(this.capacityGroupEvictionQuotas, quota.getReference().getName(), quota),
                        jobEvictionQuotas
                ));
            case Job:
                return Optional.of(new EvictionDataSnapshot(
                        snapshotId,
                        this.systemEvictionQuota,
                        this.tierEvictionQuotas,
                        this.capacityGroupEvictionQuotas,
                        CollectionsExt.copyAndAdd(jobEvictionQuotas, quota.getReference().getName(), quota)
                ));
        }
        return Optional.empty();
    }

    @Override
    public String toString() {
        return "EvictionDataSnapshot{" +
                "snapshotId='" + snapshotId + '\'' +
                ", systemEvictionQuota=" + systemEvictionQuota +
                ", tierEvictionQuotas=" + tierEvictionQuotas +
                ", capacityGroupEvictionQuotas=" + capacityGroupEvictionQuotas +
                ", jobEvictionQuotas=" + jobEvictionQuotas +
                '}';
    }

    public static EvictionDataSnapshot empty() {
        return EMPTY;
    }
}<|MERGE_RESOLUTION|>--- conflicted
+++ resolved
@@ -35,17 +35,16 @@
  */
 public class EvictionDataSnapshot {
 
-<<<<<<< HEAD
-    private final String snapshotId;
-=======
     private static final EvictionDataSnapshot EMPTY = new EvictionDataSnapshot(
+            "empty",
             EvictionQuota.systemQuota(0, "Empty"),
             Collections.emptyMap(),
             Collections.emptyMap(),
             Collections.emptyMap()
     );
 
->>>>>>> 06b9a940
+    private final String snapshotId;
+
     private final EvictionQuota systemEvictionQuota;
     private final Map<Tier, EvictionQuota> tierEvictionQuotas;
     private final Map<String, EvictionQuota> capacityGroupEvictionQuotas;
