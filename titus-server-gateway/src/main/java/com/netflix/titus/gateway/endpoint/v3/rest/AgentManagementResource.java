--- conflicted
+++ resolved
@@ -16,8 +16,8 @@
 
 package com.netflix.titus.gateway.endpoint.v3.rest;
 
-import java.util.List;
 import java.util.Objects;
+import java.util.Set;
 import javax.inject.Inject;
 import javax.inject.Singleton;
 import javax.ws.rs.Consumes;
@@ -27,7 +27,6 @@
 import javax.ws.rs.Path;
 import javax.ws.rs.PathParam;
 import javax.ws.rs.Produces;
-import javax.ws.rs.QueryParam;
 import javax.ws.rs.core.Context;
 import javax.ws.rs.core.MediaType;
 import javax.ws.rs.core.MultivaluedMap;
@@ -36,6 +35,7 @@
 
 import com.google.common.base.Strings;
 import com.netflix.titus.api.service.TitusServiceException;
+import com.netflix.titus.common.util.StringExt;
 import com.netflix.titus.gateway.endpoint.v3.rest.representation.TierWrapper;
 import com.netflix.titus.grpc.protogen.AgentInstance;
 import com.netflix.titus.grpc.protogen.AgentInstanceAttributesUpdate;
@@ -43,12 +43,9 @@
 import com.netflix.titus.grpc.protogen.AgentInstanceGroups;
 import com.netflix.titus.grpc.protogen.AgentInstances;
 import com.netflix.titus.grpc.protogen.AgentQuery;
-<<<<<<< HEAD
 import com.netflix.titus.grpc.protogen.DeleteAgentInstanceAttributesRequest;
 import com.netflix.titus.grpc.protogen.DeleteInstanceGroupAttributesRequest;
-=======
 import com.netflix.titus.grpc.protogen.Id;
->>>>>>> 204853d7
 import com.netflix.titus.grpc.protogen.InstanceGroupAttributesUpdate;
 import com.netflix.titus.grpc.protogen.InstanceGroupLifecycleStateUpdate;
 import com.netflix.titus.grpc.protogen.TierUpdate;
@@ -130,7 +127,7 @@
     @PUT
     @ApiOperation("Update instance group attributes")
     @Path("/instanceGroups/{id}/attributes")
-    public Response updateInstanceGroupLifecycle(@PathParam("id") String instanceGroupId, InstanceGroupAttributesUpdate attributesUpdate) {
+    public Response updateInstanceGroupAttributes(@PathParam("id") String instanceGroupId, InstanceGroupAttributesUpdate attributesUpdate) {
         if (Strings.isNullOrEmpty(attributesUpdate.getInstanceGroupId())) {
             attributesUpdate = attributesUpdate.toBuilder().setInstanceGroupId(instanceGroupId).build();
         } else if (!Objects.equals(instanceGroupId, attributesUpdate.getInstanceGroupId())) {
@@ -142,15 +139,23 @@
     }
 
     @DELETE
-    @ApiOperation("Delete attributes of an instance group with the specified key names")
+    @ApiOperation("Delete instance group attributes")
     @Path("/instanceGroups/{id}/attributes")
-    public Response deleteTaskAttributes(@PathParam("id") String id,
-                                         @QueryParam("keys") final List<String> keys) {
+    public Response deleteInstanceGroupAttributes(@PathParam("id") String instanceGroupId, @PathParam("keys") String delimitedKeys) {
+        if (Strings.isNullOrEmpty(delimitedKeys)) {
+            throw TitusServiceException.invalidArgument("Path parameter keys cannot be empty");
+        }
+
+        Set<String> keys = StringExt.splitByCommaIntoSet(delimitedKeys);
+        if (keys.isEmpty()) {
+            throw TitusServiceException.invalidArgument("Parsed path parameter keys cannot be empty");
+        }
+
         DeleteInstanceGroupAttributesRequest request = DeleteInstanceGroupAttributesRequest.newBuilder()
-                .setInstanceGroupId(id)
+                .setInstanceGroupId(instanceGroupId)
                 .addAllKeys(keys)
                 .build();
-        return Responses.fromCompletable(agentManagementService.deleteInstanceGroupAttributes(request));
+        return Responses.fromVoidMono(agentManagementService.deleteInstanceGroupAttributes(request));
     }
 
     @PUT
@@ -168,14 +173,22 @@
     }
 
     @DELETE
-    @ApiOperation("Delete attributes of an agent instance with the specified key names")
+    @ApiOperation("Delete agent instance attributes")
     @Path("/instances/{id}/attributes")
-    public Response deleteAgentInstanceAttributes(@PathParam("id") String id,
-                                                  @QueryParam("keys") final List<String> keys) {
+    public Response deleteAgentInstanceAttributes(@PathParam("id") String agentInstanceId, @PathParam("keys") String delimitedKeys) {
+        if (Strings.isNullOrEmpty(delimitedKeys)) {
+            throw TitusServiceException.invalidArgument("Path parameter keys cannot be empty");
+        }
+
+        Set<String> keys = StringExt.splitByCommaIntoSet(delimitedKeys);
+        if (keys.isEmpty()) {
+            throw TitusServiceException.invalidArgument("Parsed path parameter keys cannot be empty");
+        }
+
         DeleteAgentInstanceAttributesRequest request = DeleteAgentInstanceAttributesRequest.newBuilder()
-                .setAgentInstanceId(id)
+                .setAgentInstanceId(agentInstanceId)
                 .addAllKeys(keys)
                 .build();
-        return Responses.fromCompletable(agentManagementService.deleteAgentInstanceAttributes(request));
+        return Responses.fromVoidMono(agentManagementService.deleteAgentInstanceAttributes(request));
     }
 }