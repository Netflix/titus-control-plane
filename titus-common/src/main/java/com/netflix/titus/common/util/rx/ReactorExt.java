/*
 * Copyright 2018 Netflix, Inc.
 *
 * Licensed under the Apache License, Version 2.0 (the "License");
 * you may not use this file except in compliance with the License.
 * You may obtain a copy of the License at
 *
 *     http://www.apache.org/licenses/LICENSE-2.0
 *
 * Unless required by applicable law or agreed to in writing, software
 * distributed under the License is distributed on an "AS IS" BASIS,
 * WITHOUT WARRANTIES OR CONDITIONS OF ANY KIND, either express or implied.
 * See the License for the specific language governing permissions and
 * limitations under the License.
 */

package com.netflix.titus.common.util.rx;

import java.time.Duration;
import java.util.Collection;
import java.util.List;
import java.util.Map;
import java.util.Optional;
import java.util.concurrent.TimeUnit;
import java.util.function.BiFunction;
import java.util.function.Consumer;
import java.util.function.Function;
import java.util.function.Supplier;

import com.netflix.titus.common.util.tuple.Pair;
import hu.akarnokd.rxjava.interop.RxJavaInterop;
import org.reactivestreams.Publisher;
import org.reactivestreams.Subscription;
import org.slf4j.Logger;
import reactor.core.CoreSubscriber;
import reactor.core.Disposable;
import reactor.core.publisher.Flux;
import reactor.core.publisher.Mono;
import reactor.core.publisher.SignalType;
import reactor.core.scheduler.Scheduler;
import rx.Completable;
import rx.Observable;
import rx.Single;

/**
 * Supplementary Spring Reactor operators.
 */
public final class ReactorExt {

    private ReactorExt() {
    }

    /**
     * Ignore all elements, and emit empty {@link Optional} if stream completes normally or {@link Optional} with
     * the exception.
     */
    public static Mono<Optional<Throwable>> emitError(Mono<?> source) {
        return source.ignoreElement().materialize().map(result ->
                result.getType() == SignalType.ON_ERROR
                        ? Optional.of(result.getThrowable())
                        : Optional.empty()
        );
    }

    public static <L, T> Flux<T> fromListener(Class<L> listener, Consumer<L> register, Consumer<L> unregister) {
        return FluxListenerInvocationHandler.adapt(listener, register, unregister);
    }

    /**
     * In case subscriber does not provide exception handler, the error is propagated back to source, and the stream is broken.
     * In some scenarios it is undesirable behavior. This method wraps the unprotected observable, and logs all unhandled
     * exceptions using the provided logger.
     */
    public static <T> Function<Flux<T>, Publisher<T>> badSubscriberHandler(Logger logger) {
        return source -> Flux.create(emitter -> {
            Disposable subscription = source.subscribe(
                    event -> {
                        try {
                            emitter.next(event);
                        } catch (Exception e) {
                            try {
                                emitter.error(e);
                            } catch (Exception e2) {
                                logger.warn("Subscriber threw an exception from onNext handler", e);
                                logger.warn("Subscriber threw an exception from onError handler", e2);
                            }
                        }
                    },
                    e -> {
                        try {
                            emitter.error(e);
                        } catch (Exception e2) {
                            logger.warn("Subscriber threw an exception from onError handler", e2);
                        }
                    },
                    () -> {
                        try {
                            emitter.complete();
                        } catch (Exception e) {
                            logger.warn("Subscriber threw an exception from onCompleted handler", e);
                        }
                    }
            );
            emitter.onDispose(() -> safeDispose(subscription));
        });
    }

    /**
     * An operator that combines snapshots state with hot updates. To prevent loss of
     * any update for a given snapshot, the hot subscriber is subscribed first, and its
     * values are buffered until the snapshot state is streamed to the subscriber.
     */
    public static <T> Function<Flux<T>, Publisher<T>> head(Supplier<Collection<T>> headSupplier) {
        return new ReactorHeadTransformer<>(headSupplier);
    }

    /**
<<<<<<< HEAD
     * An operator that converts collection of value into an event stream. Subsequent collection versions
     * are compared against each other and add/remove events are emitted accordingly.
     */
    public static <K, T, E> Function<Flux<List<T>>, Publisher<E>> eventEmitter(
            Function<T, K> keyFun,
            BiFunction<T, T, Boolean> valueComparator,
            Function<T, E> valueAddedEventMapper,
            Function<T, E> valueRemovedEventMapper,
            E snapshotEndEvent) {
        return new EventEmitterTransformer<>(keyFun, valueComparator, valueAddedEventMapper, valueRemovedEventMapper, snapshotEndEvent);
    }

    /**
=======
     * Equivalent to {@link Observable#map} function, but with additional state passing. Each function invocation
     * returns a pair, where the first value is a map result, and the second value is state object, passed as an input
     * when next item is emitted.
     */
    public static <T, R, S> Function<Flux<T>, Publisher<R>> mapWithState(S zero, BiFunction<T, S, Pair<R, S>> transformer) {
        return new ReactorMapWithStateTransformer<>(() -> zero, transformer, Flux.empty());
    }

    /**
     * See {@link #mapWithState(Object, BiFunction)}. The difference is that the initial value is computed on each subscription.
     */
    public static <T, R, S> Function<Flux<T>, Publisher<R>> mapWithState(Supplier<S> zeroSupplier, BiFunction<T, S, Pair<R, S>> transformer) {
        return new ReactorMapWithStateTransformer<>(zeroSupplier, transformer, Flux.empty());
    }

    /**
     * A variant of {@link #mapWithState(Object, BiFunction)} operator, with a source of cleanup actions.
     */
    public static <T, R, S> Function<Flux<T>, Publisher<R>> mapWithState(S zero,
                                                                         BiFunction<T, S, Pair<R, S>> transformer,
                                                                         Flux<Function<S, Pair<R, S>>> cleanupActions) {
        return new ReactorMapWithStateTransformer<>(() -> zero, transformer, cleanupActions);
    }


    /**
>>>>>>> cb59ac82
     * Merge a map of {@link Mono}s, and return the combined result as a map. If a mono with a given key succeeded, the
     * returned map will contain value {@link Optional#empty()} for that key. Otherwise it will contain an error entry.
     */
    public static <K> Mono<Map<K, Optional<Throwable>>> merge(Map<K, Mono<Void>> monos, int concurrencyLimit, Scheduler scheduler) {
        return ReactorMergeOperations.merge(monos, concurrencyLimit, scheduler);
    }

    /**
     * If the source observable does not emit any item in the configured amount of time, the last emitted value is
     * re-emitted again, optionally updated by the transformer.
     */
    public static <T> Function<Flux<T>, Publisher<T>> reEmitter(Function<T, T> transformer, long interval, TimeUnit timeUnit, Scheduler scheduler) {
        return new ReactorReEmitterOperator<>(transformer, interval, timeUnit, scheduler);
    }

    public static void safeDispose(Disposable... disposables) {
        for (Disposable disposable : disposables) {
            try {
                disposable.dispose();
            } catch (Exception ignore) {
            }
        }
    }

    /**
     * Runs an action on the provided worker.
     */
    public static <T> Mono<T> onWorker(Supplier<T> action, Scheduler.Worker worker) {
        return TimerWithWorker.timer(action, worker, Duration.ZERO);
    }

    /**
     * Runs an action on the provided worker with the provided delay.
     */
    public static <T> Mono<T> onWorker(Supplier<T> action, Scheduler.Worker worker, Duration delay) {
        return TimerWithWorker.timer(action, worker, delay);
    }

    /**
     * Runs an action on the provided worker.
     */
    public static Mono<Void> onWorker(Runnable action, Scheduler.Worker worker) {
        return TimerWithWorker.timer(action, worker, Duration.ZERO);
    }

    /**
     * Runs an action on the provided worker with the provided delay.
     */
    public static Mono<Void> onWorker(Runnable action, Scheduler.Worker worker, Duration delay) {
        return TimerWithWorker.timer(action, worker, delay);
    }

    /**
     * In case subscriber does not provide exception handler, the error is propagated back to source, and the stream is broken.
     * In some scenarios it is undesirable behavior. This method wraps the unprotected flux, and logs all unhandled
     * exceptions using the provided logger.
     */
    public static <T> Flux<T> protectFromMissingExceptionHandlers(Flux<T> unprotectedStream, Logger logger) {
        return Flux.create(sink -> {
            Disposable disposable = unprotectedStream.subscribe(
                    event -> {
                        try {
                            sink.next(event);
                        } catch (Exception e) {
                            try {
                                sink.error(e);
                                logger.warn("Subscriber threw an exception from onNext handler", e);
                            } catch (Exception e2) {
                                logger.warn("Subscriber threw an exception from onError handler", e2);
                            }
                        }
                    },
                    e -> {
                        try {
                            sink.error(e);
                        } catch (Exception e2) {
                            logger.warn("Subscriber threw an exception from onError handler", e2);
                        }
                    },
                    () -> {
                        try {
                            sink.complete();
                        } catch (Exception e) {
                            logger.warn("Subscriber threw an exception from onCompleted handler", e);
                        }
                    }
            );
            sink.onDispose(disposable);
        });
    }

    /**
     * RxJava {@link Observable} to {@link Flux} bridge.
     */
    public static <T> Flux<T> toFlux(Observable<T> observable) {
        return Flux.create(new FluxObservableEmitter<>(observable));
    }

    /**
     * RxJava {@link Single} to {@link Mono} bridge.
     */
    public static <T> Mono<T> toMono(Single<T> single) {
        return toFlux(single.toObservable()).next();
    }

    /**
     * RxJava {@link Single} to {@link Mono} bridge.
     */
    public static Mono<Void> toMono(Observable<Void> observable) {
        return toFlux(observable).next();
    }

    /**
     * RxJava {@link rx.Completable} to {@link Mono} bridge.
     */
    public static Mono<Void> toMono(Completable completable) {
        return toFlux(completable.<Void>toObservable()).next();
    }

    /**
     * {@link Flux} bridge to RxJava {@link Observable}.
     */
    public static <T> Observable<T> toObservable(Flux<T> flux) {
        return RxJavaInterop.toV1Observable(flux);
    }

    /**
     * {@link Mono} bridge to RxJava {@link Observable}.
     */
    public static <T> Observable<T> toObservable(Mono<T> mono) {
        return RxJavaInterop.toV1Observable(mono);
    }

    /**
     * {@link Mono} bridge to RxJava {@link Single}.
     */
    public static <T> Single<T> toSingle(Mono<T> mono) {
        return toObservable(mono).toSingle();
    }

    /**
     * Subscriber that does not do anything with the callback requests.
     */
    public static <T> CoreSubscriber<T> silentSubscriber() {
        return new CoreSubscriber<T>() {
            @Override
            public void onSubscribe(Subscription s) {
            }

            @Override
            public void onNext(T t) {
            }

            @Override
            public void onError(Throwable t) {
            }

            @Override
            public void onComplete() {
            }
        };
    }
}<|MERGE_RESOLUTION|>--- conflicted
+++ resolved
@@ -106,16 +106,6 @@
     }
 
     /**
-     * An operator that combines snapshots state with hot updates. To prevent loss of
-     * any update for a given snapshot, the hot subscriber is subscribed first, and its
-     * values are buffered until the snapshot state is streamed to the subscriber.
-     */
-    public static <T> Function<Flux<T>, Publisher<T>> head(Supplier<Collection<T>> headSupplier) {
-        return new ReactorHeadTransformer<>(headSupplier);
-    }
-
-    /**
-<<<<<<< HEAD
      * An operator that converts collection of value into an event stream. Subsequent collection versions
      * are compared against each other and add/remove events are emitted accordingly.
      */
@@ -129,7 +119,15 @@
     }
 
     /**
-=======
+     * An operator that combines snapshots state with hot updates. To prevent loss of
+     * any update for a given snapshot, the hot subscriber is subscribed first, and its
+     * values are buffered until the snapshot state is streamed to the subscriber.
+     */
+    public static <T> Function<Flux<T>, Publisher<T>> head(Supplier<Collection<T>> headSupplier) {
+        return new ReactorHeadTransformer<>(headSupplier);
+    }
+
+    /**
      * Equivalent to {@link Observable#map} function, but with additional state passing. Each function invocation
      * returns a pair, where the first value is a map result, and the second value is state object, passed as an input
      * when next item is emitted.
@@ -154,9 +152,7 @@
         return new ReactorMapWithStateTransformer<>(() -> zero, transformer, cleanupActions);
     }
 
-
-    /**
->>>>>>> cb59ac82
+    /**
      * Merge a map of {@link Mono}s, and return the combined result as a map. If a mono with a given key succeeded, the
      * returned map will contain value {@link Optional#empty()} for that key. Otherwise it will contain an error entry.
      */
