buildscript {
    repositories {
        jcenter()
        maven {
            url "https://plugins.gradle.org/m2/"
        }
    }
    dependencies {
        classpath 'com.netflix.nebula:gradle-netflixoss-project-plugin:5.0.0'
        classpath 'com.netflix.nebula:nebula-ospackage-plugin:3.+'
    }
}

allprojects {
    apply plugin: 'nebula.netflixoss'
    apply plugin: 'nebula.dependency-lock'
    apply plugin: 'idea'

    if (project.hasProperty('useMavenLocal')) {
        repositories {
            mavenLocal()
        }
    }

    repositories {
        jcenter()
        maven { url 'https://dl.bintray.com/netflixoss/oss-candidate/' }
    }

    project.tasks.withType(org.jfrog.gradle.plugin.artifactory.task.BuildInfoBaseTask) { Task task ->
        task.enabled = false
    }
}

subprojects {
    group "com.netflix.titus"

    apply plugin: 'java'
    apply plugin: 'jacoco'

    sourceCompatibility = 1.8
    targetCompatibility = 1.8

    ext {
<<<<<<< HEAD
        titusApiDefinitionsVersion = '0.0.1-rc67'
=======
        titusApiDefinitionsVersion = '0.0.1-rc69'
>>>>>>> ae75d644

        awsSdkVersion = '1.11.+'
        javaxElVersion = '3.+'
        // pinned because of SSL incompatibilities with tomcat-embed-core 9.0.17
        springBootVersion = '2.1.3.RELEASE'
        springCloudVersion = '2.1.1.RELEASE'
        springReactor = '3.1.+'
        springReactorNetty = '0.8.+'
        springVersion = '5.1.+'
        javaxInjectVersion = '1'
        guavaVersion = '20.+'
        servletVersion = '3.1.0'
        rxJava = '1.+'
        hdrhistogramVersion = '2.1.+'
        hsqldbVersion = '2.4.+'
        apacheCommonsCliVersion = '1.3.+'
        archaius2Version = '2.3.+'
        eurekaVersion = '1.+'
        numerusVersion = '1.1'
        snappyVersion = '1.1.+'
        jacksonVersion = '2.9.+'
        slf4jVersion = '1.7.0'
        cliParserVersion = '1.1.1'
        curatorVersion = '2.13.+'
        governatorVersion = '1.15.+'
        jettyVersion = '9.2.12.v20150709'
        jerseyVersion = '1.19.1'
        jooqVersion = '3.+'
        fenzoVersion = '1.1.0-rc.6'
        spectatorVersion = '0.59.+'
        mesosVersion = '1.7.2'
        protobufVersion = '3.5.+'
        postgresqlVersion = '9.4.+'
        grpcVersion = '1.10.+'
        googleTruthVersion = '0.34' // pinned to avoid a transitive dependency on guava > 20.x
        swaggerVersion = '1.5.12'
        jsonVersion = '20140107'
        guiceVersion = '4.1.+'
        hibernateValidatorVersion = '5.4.+'
        runtimeHealthVersion = '1.1.+'
        configMagicVersion = '0.11'
        swaggerUiVersion = '2.1.4'
        okHttpVersion = '3.8.0'
        cassandraDriverVersion = '3.3.+'
        commonsCliVersion = '1.3.+'
        commonsCodecVersion = '1.13'
        caffeineVersion = '2.6.+'
        rxJavaInteropVersion = '0.13.+'
        kubernetesClientVersion = '5.0.0'

        // Test
        junitVersion = '4.10'
        mockitoVersion = '2.+'
        hamcrestVersion = '1.3'
        awaitilityVersion = '1.7.0'
        assertjVersion = '3.8.0'
        cassandraUnitVersion = '3.1.1.0'
        mockServerVersion = '3.10.4'
        javaslangVersion = '2.0.6'
    }

    tasks.withType(JavaCompile) {
        options.compilerArgs << '-parameters'
    }

    tasks.withType(Javadoc).all {
        enabled = false
    }

    // There is some clean up in our transitive dependencies that we need to do here.
    configurations.all {
        exclude group: 'netflix', module: 'SRWrapper'
        exclude group: 'org.apache.ant', module: 'ant'
        exclude group: 'org.apache.cxf', module: 'cxf'
        exclude group: 'javax.servlet', module: 'servlet-api'
        exclude group: 'org.mortbay.jetty', module: 'servlet-api'
        // Superceded by governator-api
        exclude group: 'com.netflix.governator', module: 'governator-annotations'
        resolutionStrategy {
            force 'org.bouncycastle:bcprov-jdk15on:1.50'
            // remove this pin once we fix the jackson version issues
            force 'com.fasterxml.jackson.core:jackson-databind:2.9.9.1'
        }

        // We need to exclude logback as it clashes with other logging engines.
        exclude group: 'ch.qos.logback', module: 'logback-classic'
        exclude group: 'ch.qos.logback', module: 'logback-core'
    }

    dependencies {
        compile "org.slf4j:slf4j-api:${slf4jVersion}"
        runtime "org.slf4j:slf4j-log4j12:${slf4jVersion}"

        testCompile "junit:junit-dep:${junitVersion}"
        testCompile "org.mockito:mockito-core:${mockitoVersion}"
        testCompile "org.hamcrest:hamcrest-core:${hamcrestVersion}"
        testCompile "com.jayway.awaitility:awaitility:${awaitilityVersion}"
        testCompile "io.projectreactor:reactor-test:${springReactor}"

        testCompile "org.assertj:assertj-core:${assertjVersion}"
    }

    test {
        maxParallelForks = Runtime.runtime.availableProcessors().intdiv(2) ?: 1

        useJUnit {
            excludeCategories 'com.netflix.titus.testkit.junit.category.IntegrationTest', 'com.netflix.titus.testkit.junit.category.IntegrationNotParallelizableTest',
                    'com.netflix.titus.testkit.junit.category.RemoteIntegrationTest'
        }

        reports {
            junitXml.enabled = true
            html.enabled = true
        }

        testLogging {
            events "failed"
            exceptionFormat "full"
            showExceptions true
            showStackTraces true
            showCauses true
        }
    }

    task integrationTest(type: Test) {
        maxParallelForks = Runtime.runtime.availableProcessors().intdiv(2) ?: 1

        useJUnit {
            includeCategories 'com.netflix.titus.testkit.junit.category.IntegrationTest'
        }

        reports {
            junitXml.enabled = true
            html.enabled = true
        }

        testLogging {
            events "failed"
            exceptionFormat "full"
            showExceptions true
            showStackTraces true
            showCauses true
        }
    }

    task integrationNotParallelizableTest(type: Test) {
        useJUnit {
            includeCategories 'com.netflix.titus.testkit.junit.category.IntegrationNotParallelizableTest'
        }

        reports {
            junitXml.enabled = true
            html.enabled = true
        }

        testLogging {
            events "failed"
            exceptionFormat "full"
            showExceptions true
            showStackTraces true
            showCauses true
        }
    }

    task remoteIntegrationTest(type: Test) {
        maxParallelForks = Runtime.runtime.availableProcessors().intdiv(2) ?: 1

        useJUnit {
            includeCategories 'com.netflix.titus.testkit.junit.category.RemoteIntegrationTest'
        }

        reports {
            junitXml.enabled = true
            html.enabled = true
        }

        testLogging {
            events "failed"
            exceptionFormat "full"
            showExceptions true
            showStackTraces true
            showCauses true
        }
    }

    task testAll {
        dependsOn 'test'
        dependsOn 'integrationTest'
        dependsOn 'integrationNotParallelizableTest'
        tasks.findByName('integrationTest').mustRunAfter 'test'
        tasks.findByName('integrationNotParallelizableTest').mustRunAfter 'test'
    }
}

dependencyLock {
    includeTransitives = true
}<|MERGE_RESOLUTION|>--- conflicted
+++ resolved
@@ -42,11 +42,7 @@
     targetCompatibility = 1.8
 
     ext {
-<<<<<<< HEAD
-        titusApiDefinitionsVersion = '0.0.1-rc67'
-=======
         titusApiDefinitionsVersion = '0.0.1-rc69'
->>>>>>> ae75d644
 
         awsSdkVersion = '1.11.+'
         javaxElVersion = '3.+'
